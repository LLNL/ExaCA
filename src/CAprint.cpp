// Copyright 2021 Lawrence Livermore National Security, LLC and other ExaCA Project Developers.
// See the top-level LICENSE file for details.
//
// SPDX-License-Identifier: MIT

#include "CAprint.hpp"

#include "CAfunctions.hpp"

#include "mpi.h"

#include <cmath>
#include <fstream>

//*****************************************************************************/
//*****************************************************************************/
// On rank 0, collect data for one single int view
void CollectIntField(ViewI3D_H IntVar_WholeDomain, ViewI_H IntVar, int nz, int MyXSlices, int MyYSlices, int np,
                     ViewI_H RecvXOffset, ViewI_H RecvYOffset, ViewI_H RecvXSlices, ViewI_H RecvYSlices,
                     ViewI_H RBufSize) {

    for (int k = 0; k < nz; k++) {
        for (int i = 1; i < MyXSlices - 1; i++) {
            for (int j = 1; j < MyYSlices - 1; j++) {
                IntVar_WholeDomain(k, i - 1, j - 1) = IntVar(k * MyXSlices * MyYSlices + i * MyYSlices + j);
            }
        }
    }

    // Recieve values from other ranks - message size different for different ranks
    for (int p = 1; p < np; p++) {
        int RecvBufSize_ThisRank = RBufSize(p);
        ViewI_H RecvBufIntVar(Kokkos::ViewAllocateWithoutInitializing("RecvBufIntVar"), RecvBufSize_ThisRank);
        MPI_Recv(RecvBufIntVar.data(), RecvBufSize_ThisRank, MPI_INT, p, 0, MPI_COMM_WORLD, MPI_STATUS_IGNORE);

        int DataCounter = 0;
        for (int k = 0; k < nz; k++) {
            for (int i = 0; i < RecvXSlices(p); i++) {
                for (int j = 0; j < RecvYSlices(p); j++) {
                    IntVar_WholeDomain(k, i + RecvXOffset(p), j + RecvYOffset(p)) = RecvBufIntVar(DataCounter);
                    DataCounter++;
                }
            }
        }
    }
}

// On rank 0, collect data for one single float view
void CollectFloatField(ViewF3D_H FloatVar_WholeDomain, ViewF_H FloatVar, int nz, int MyXSlices, int MyYSlices, int np,
                       ViewI_H RecvXOffset, ViewI_H RecvYOffset, ViewI_H RecvXSlices, ViewI_H RecvYSlices,
                       ViewI_H RBufSize) {

    // Set float variable to 0 for whole domain and place values for rank 0
    for (int k = 0; k < nz; k++) {
        for (int i = 1; i < MyXSlices - 1; i++) {
            for (int j = 1; j < MyYSlices - 1; j++) {
                FloatVar_WholeDomain(k, i - 1, j - 1) = FloatVar(k * MyXSlices * MyYSlices + i * MyYSlices + j);
            }
        }
    }

    // Recieve values from other ranks - message size different for different ranks
    for (int p = 1; p < np; p++) {
        int RecvBufSize_ThisRank = RBufSize(p);
        ViewF_H RecvBufFloatVar(Kokkos::ViewAllocateWithoutInitializing("RecvBufFloatVar"), RecvBufSize_ThisRank);
        MPI_Recv(RecvBufFloatVar.data(), RecvBufSize_ThisRank, MPI_FLOAT, p, 0, MPI_COMM_WORLD, MPI_STATUS_IGNORE);

        int DataCounter = 0;
        for (int k = 0; k < nz; k++) {
            for (int i = 0; i < RecvXSlices(p); i++) {
                for (int j = 0; j < RecvYSlices(p); j++) {
                    FloatVar_WholeDomain(k, i + RecvXOffset(p), j + RecvYOffset(p)) = RecvBufFloatVar(DataCounter);
                    DataCounter++;
                }
            }
        }
    }
}

// On rank 0, collect data for one single bool array (and convert it to integer 0s and 1s for MPI)
void CollectBoolField(ViewI3D_H IntVar_WholeDomain, bool *BoolVar, int nz, int MyXSlices, int MyYSlices, int np,
                      ViewI_H RecvXOffset, ViewI_H RecvYOffset, ViewI_H RecvXSlices, ViewI_H RecvYSlices,
                      ViewI_H RBufSize) {

    // Resize bool variable for whole domain and place values for rank 0
    for (int k = 0; k < nz; k++) {
        for (int i = 1; i < MyXSlices - 1; i++) {
            for (int j = 1; j < MyYSlices - 1; j++) {
                if (BoolVar[k * MyXSlices * MyYSlices + i * MyYSlices + j])
                    IntVar_WholeDomain(k, i - 1, j - 1) = 1;
            }
        }
    }

    // Recieve values from other ranks - message size different for different ranks
    for (int p = 1; p < np; p++) {
        int RecvBufSize_ThisRank = RBufSize(p);
        ViewI_H RecvBufIntVar(Kokkos::ViewAllocateWithoutInitializing("RecvBufIntVar"), RecvBufSize_ThisRank);
        MPI_Recv(RecvBufIntVar.data(), RecvBufSize_ThisRank, MPI_INT, p, 0, MPI_COMM_WORLD, MPI_STATUS_IGNORE);

        int DataCounter = 0;
        for (int k = 0; k < nz; k++) {
            for (int i = 0; i < RecvXSlices[p]; i++) {
                for (int j = 0; j < RecvYSlices[p]; j++) {
                    IntVar_WholeDomain(k, i + RecvXOffset(p), j + RecvYOffset(p)) = RecvBufIntVar(DataCounter);
                    DataCounter++;
                }
            }
        }
    }
}

//*****************************************************************************/
// On rank > 0, send data for an integer view to rank 0
void SendIntField(ViewI_H VarToSend, int nz, int MyXSlices, int MyYSlices, int SendBufSize) {

    // Send non-ghost node data to rank 0
    int DataCounter = 0;
    ViewI_H SendBuf(Kokkos::ViewAllocateWithoutInitializing("SendBuf"), SendBufSize);
    for (int k = 0; k < nz; k++) {
        for (int i = 1; i < MyXSlices - 1; i++) {
            for (int j = 1; j < MyYSlices - 1; j++) {
                SendBuf(DataCounter) = VarToSend(k * MyXSlices * MyYSlices + i * MyYSlices + j);
                DataCounter++;
            }
        }
    }
    MPI_Send(SendBuf.data(), SendBufSize, MPI_INT, 0, 0, MPI_COMM_WORLD);
}

// On rank > 0, send data for an float view to rank 0
void SendFloatField(ViewF_H VarToSend, int nz, int MyXSlices, int MyYSlices, int SendBufSize) {

    // Send non-ghost node data to rank 0
    int DataCounter = 0;
    ViewF_H SendBuf(Kokkos::ViewAllocateWithoutInitializing("SendBuf"), SendBufSize);
    for (int k = 0; k < nz; k++) {
        for (int i = 1; i < MyXSlices - 1; i++) {
            for (int j = 1; j < MyYSlices - 1; j++) {
                SendBuf(DataCounter) = VarToSend(k * MyXSlices * MyYSlices + i * MyYSlices + j);
                DataCounter++;
            }
        }
    }
    MPI_Send(SendBuf.data(), SendBufSize, MPI_FLOAT, 0, 0, MPI_COMM_WORLD);
}

// On rank > 0, send data for a bool array (converted into integers for MPI) to rank 0
void SendBoolField(bool *VarToSend, int nz, int MyXSlices, int MyYSlices, int SendBufSize) {

    // Send non-ghost node data to rank 0
    int DataCounter = 0;
    ViewI_H SendBuf(Kokkos::ViewAllocateWithoutInitializing("SendBuf"), SendBufSize);
    for (int k = 0; k < nz; k++) {
        for (int i = 1; i < MyXSlices - 1; i++) {
            for (int j = 1; j < MyYSlices - 1; j++) {
                if (VarToSend[k * MyXSlices * MyYSlices + i * MyYSlices + j])
                    SendBuf(DataCounter) = 1;
                else
                    SendBuf(DataCounter) = 0;
                DataCounter++;
            }
        }
    }
    MPI_Send(SendBuf.data(), SendBufSize, MPI_INT, 0, 0, MPI_COMM_WORLD);
}

//*****************************************************************************/
// Prints values of selected data structures to Paraview files
void PrintExaCAData(int id, int layernumber, int np, int nx, int ny, int nz, int MyXSlices, int MyYSlices,
                    int ProcessorsInXDirection, int ProcessorsInYDirection, ViewI_H GrainID, ViewI_H GrainOrientation,
                    ViewI_H CritTimeStep, ViewF_H GrainUnitVector, ViewI_H LayerID, ViewI_H CellType,
                    ViewF_H UndercoolingChange, ViewF_H UndercoolingCurrent, std::string BaseFileName,
                    int DecompositionStrategy, int NGrainOrientations, bool *Melted, std::string PathToOutput,
                    int PrintDebug, bool PrintMisorientation, bool PrintFullOutput, bool PrintTimeSeries,
                    int IntermediateFileCounter, int ZBound_Low, int nzActive, double deltax, float XMin, float YMin,
                    float ZMin) {

    // Collect all data on rank 0, for all data structures of interest
    if (id == 0) {
        // Message sizes and data offsets for data recieved from other ranks- message size different for different ranks
        ViewI_H RecvXOffset(Kokkos::ViewAllocateWithoutInitializing("RecvXOffset"), np);
        ViewI_H RecvYOffset(Kokkos::ViewAllocateWithoutInitializing("RecvYOffset"), np);
        ViewI_H RecvXSlices(Kokkos::ViewAllocateWithoutInitializing("RecvXSlices"), np);
        ViewI_H RecvYSlices(Kokkos::ViewAllocateWithoutInitializing("RecvYSlices"), np);
        ViewI_H RBufSize(Kokkos::ViewAllocateWithoutInitializing("RBufSize"), np);

        for (int p = 1; p < np; p++) {
            RecvXOffset(p) = XOffsetCalc(p, nx, ProcessorsInXDirection, ProcessorsInYDirection, DecompositionStrategy);
            RecvXSlices(p) =
                XMPSlicesCalc(p, nx, ProcessorsInXDirection, ProcessorsInYDirection, DecompositionStrategy);

            RecvYOffset(p) = YOffsetCalc(p, ny, ProcessorsInYDirection, np, DecompositionStrategy);
            RecvYSlices(p) = YMPSlicesCalc(p, ny, ProcessorsInYDirection, np, DecompositionStrategy);

            // No ghost nodes in send and recieved data
            RecvYSlices(p) = RecvYSlices(p) - 2;
            RecvXSlices(p) = RecvXSlices(p) - 2;

            // Readjust X and Y offsets of incoming data based on the lack of ghost nodes
            RecvYOffset(p)++;
            RecvXOffset(p)++;

            RBufSize(p) = RecvXSlices(p) * RecvYSlices(p) * nz;
        }
        // Create variables for each possible data structure being collected on rank 0
        // If PrintDebug = 0, we aren't printing any debug files after initialization, but we are printing either the
        // misorientations (requiring Melted and GrainID) or we are printing the full end-of-run dataset (Melted,
        // GrainID, LayerID) If PrintDebug = 1, we are plotting CellType, LayerID, and CritTimeStep If PrintDebug = 2,
        // we are plotting all possible data structures
        // These views are allocated as size 0 x 0 x 0, and resized to nz by nx by ny, or size 0 by 0 by 0 if being
        // collected/printed on rank 0 (to avoid allocating memory unncessarily)
        // Utilize the fact that kokkos automatically initializes all values in these views to 0
        ViewI3D_H GrainID_WholeDomain(Kokkos::ViewAllocateWithoutInitializing("GrainID_WholeDomain"), 0, 0, 0);
        ViewI3D_H LayerID_WholeDomain(Kokkos::ViewAllocateWithoutInitializing("LayerID_WholeDomain"), 0, 0, 0);
        ViewI3D_H Melted_WholeDomain(Kokkos::ViewAllocateWithoutInitializing("Melted_WholeDomain"), 0, 0, 0);
        ViewI3D_H CritTimeStep_WholeDomain(
            Kokkos::ViewAllocateWithoutInitializing("CritTimeStep_WholeDomain_WholeDomain"), 0, 0, 0);
        ViewI3D_H CellType_WholeDomain(Kokkos::ViewAllocateWithoutInitializing("CellType_WholeDomain"), 0, 0, 0);
        ViewF3D_H UndercoolingChange_WholeDomain(
            Kokkos::ViewAllocateWithoutInitializing("UndercoolingChange_WholeDomain"), 0, 0, 0);
        ViewF3D_H UndercoolingCurrent_WholeDomain(
            Kokkos::ViewAllocateWithoutInitializing("UndercoolingCurrent_WholeDomain"), 0, 0, 0);

        if ((PrintTimeSeries) || (PrintMisorientation) || (PrintDebug == 2) || (PrintFullOutput)) {
            Kokkos::resize(GrainID_WholeDomain, nz, nx, ny);
            CollectIntField(GrainID_WholeDomain, GrainID, nz, MyXSlices, MyYSlices, np, RecvXOffset, RecvYOffset,
                            RecvXSlices, RecvYSlices, RBufSize);
        }
        if ((PrintMisorientation) || (PrintFullOutput) || (PrintDebug == 2)) {
            Kokkos::resize(Melted_WholeDomain, nz, nx, ny);
            CollectBoolField(Melted_WholeDomain, Melted, nz, MyXSlices, MyYSlices, np, RecvXOffset, RecvYOffset,
                             RecvXSlices, RecvYSlices, RBufSize);
        }
        if ((PrintFullOutput) || (PrintDebug > 0)) {
            Kokkos::resize(LayerID_WholeDomain, nz, nx, ny);
            CollectIntField(LayerID_WholeDomain, LayerID, nz, MyXSlices, MyYSlices, np, RecvXOffset, RecvYOffset,
                            RecvXSlices, RecvYSlices, RBufSize);
        }
        if ((PrintDebug > 0) || (PrintTimeSeries)) {
            Kokkos::resize(CellType_WholeDomain, nz, nx, ny);
            CollectIntField(CellType_WholeDomain, CellType, nz, MyXSlices, MyYSlices, np, RecvXOffset, RecvYOffset,
                            RecvXSlices, RecvYSlices, RBufSize);
        }
        if (PrintDebug > 0) {
            Kokkos::resize(CritTimeStep_WholeDomain, nz, nx, ny);
            CollectIntField(CritTimeStep_WholeDomain, CritTimeStep, nz, MyXSlices, MyYSlices, np, RecvXOffset,
                            RecvYOffset, RecvXSlices, RecvYSlices, RBufSize);
        }
        if (PrintDebug == 2) {
            Kokkos::resize(UndercoolingChange_WholeDomain, nz, nx, ny);
            Kokkos::resize(UndercoolingCurrent_WholeDomain, nz, nx, ny);
            CollectFloatField(UndercoolingChange_WholeDomain, UndercoolingChange, nz, MyXSlices, MyYSlices, np,
                              RecvXOffset, RecvYOffset, RecvXSlices, RecvYSlices, RBufSize);
            CollectFloatField(UndercoolingCurrent_WholeDomain, UndercoolingCurrent, nz, MyXSlices, MyYSlices, np,
                              RecvXOffset, RecvYOffset, RecvXSlices, RecvYSlices, RBufSize);
        }

        if (PrintMisorientation)
            PrintGrainMisorientations(BaseFileName, PathToOutput, nx, ny, nz, Melted_WholeDomain, GrainID_WholeDomain,
                                      GrainOrientation, GrainUnitVector, NGrainOrientations);
        if ((PrintFullOutput) || (PrintDebug > 0))
            PrintCAFields(nx, ny, nz, GrainID_WholeDomain, LayerID_WholeDomain, CritTimeStep_WholeDomain,
                          CellType_WholeDomain, UndercoolingChange_WholeDomain, UndercoolingCurrent_WholeDomain,
                          Melted_WholeDomain, PathToOutput, BaseFileName, PrintDebug, PrintFullOutput);
<<<<<<< HEAD
=======
        if (PrintTimeSeries)
            PrintIntermediateExaCAState(IntermediateFileCounter, layernumber, BaseFileName, PathToOutput, ZBound_Low,
                                        nzActive, nx, ny, GrainID_WholeDomain, CellType_WholeDomain, GrainOrientation,
                                        GrainUnitVector, NGrainOrientations, deltax, XMin, YMin, ZMin);
>>>>>>> dda56282
    }
    else {
        int SendBufSize = (MyXSlices - 2) * (MyYSlices - 2) * nz;

        // Collect Melted/Grain ID data on rank 0
        if ((PrintTimeSeries) || (PrintMisorientation) || (PrintDebug == 2) || (PrintFullOutput))
            SendIntField(GrainID, nz, MyXSlices, MyYSlices, SendBufSize);
        if ((PrintMisorientation) || (PrintFullOutput) || (PrintDebug == 2))
            SendBoolField(Melted, nz, MyXSlices, MyYSlices, SendBufSize);
        if ((PrintFullOutput) || (PrintDebug > 0))
            SendIntField(LayerID, nz, MyXSlices, MyYSlices, SendBufSize);
        if ((PrintDebug > 0) || (PrintTimeSeries)) {
            SendIntField(CellType, nz, MyXSlices, MyYSlices, SendBufSize);
        }
        if (PrintDebug > 0) {
            SendIntField(CritTimeStep, nz, MyXSlices, MyYSlices, SendBufSize);
        }
        if (PrintDebug == 2) {
            SendFloatField(UndercoolingChange, nz, MyXSlices, MyYSlices, SendBufSize);
            SendFloatField(UndercoolingCurrent, nz, MyXSlices, MyYSlices, SendBufSize);
        }
    }
}

//*****************************************************************************/
// Print specified fields to a paraview file
void PrintCAFields(int nx, int ny, int nz, ViewI3D_H GrainID_WholeDomain, ViewI3D_H LayerID_WholeDomain,
                   ViewI3D_H CritTimeStep_WholeDomain, ViewI3D_H CellType_WholeDomain,
                   ViewF3D_H UndercoolingChange_WholeDomain, ViewF3D_H UndercoolingCurrent_WholeDomain,
                   ViewI3D_H Melted_WholeDomain, std::string PathToOutput, std::string BaseFileName, int PrintDebug,
                   bool PrintFullOutput) {

    std::string FName;
    if (PrintFullOutput) {
        FName = PathToOutput + BaseFileName + ".vtk";
        std::cout << "Printing layer ID, grain ID, and melted 0/1 data to a vtk file " << FName
                  << " for post-processing" << std::endl;
    }
    else {
        FName = PathToOutput + BaseFileName + "_debug.vtk";
        std::cout << "Printing initial data structures to a vtk file " << FName << " for debugging" << std::endl;
    }
    std::ofstream Grainplot;
    Grainplot.open(FName);
    Grainplot << "# vtk DataFile Version 3.0" << std::endl;
    Grainplot << "vtk output" << std::endl;
    Grainplot << "ASCII" << std::endl;
    Grainplot << "DATASET STRUCTURED_POINTS" << std::endl;
    Grainplot << "DIMENSIONS " << nx << " " << ny << " " << nz << std::endl;
    Grainplot << "ORIGIN 0 0 0" << std::endl;
    Grainplot << "SPACING 1 1 1" << std::endl;
    Grainplot << std::fixed << "POINT_DATA " << nx * ny * nz << std::endl;
    // Print Layer ID data
    Grainplot << "SCALARS LayerID int 1" << std::endl;
    Grainplot << "LOOKUP_TABLE default" << std::endl;
    for (int k = 0; k < nz; k++) {
        for (int j = 0; j < ny; j++) {
            for (int i = 0; i < nx; i++) {
                Grainplot << LayerID_WholeDomain(k, i, j) << " ";
            }
        }
        Grainplot << std::endl;
    }
    if ((PrintFullOutput) || (PrintDebug == 2)) {
        // Print Grain ID data
        Grainplot << "SCALARS GrainID int 1" << std::endl;
        Grainplot << "LOOKUP_TABLE default" << std::endl;
        for (int k = 0; k < nz; k++) {
            for (int j = 0; j < ny; j++) {
                for (int i = 0; i < nx; i++) {
                    Grainplot << GrainID_WholeDomain(k, i, j) << " ";
                }
            }
            Grainplot << std::endl;
        }
        // Print Melted data
        Grainplot << "SCALARS Melted int 1" << std::endl;
        Grainplot << "LOOKUP_TABLE default" << std::endl;
        for (int k = 0; k < nz; k++) {
            for (int j = 0; j < ny; j++) {
                for (int i = 0; i < nx; i++) {
                    Grainplot << Melted_WholeDomain(k, i, j) << " ";
                }
            }
            Grainplot << std::endl;
        }
    }
    if (PrintDebug > 0) {
        // Print CritTimeStep data
        Grainplot << "SCALARS CritTimeStep int 1" << std::endl;
        Grainplot << "LOOKUP_TABLE default" << std::endl;
        for (int k = 0; k < nz; k++) {
            for (int j = 0; j < ny; j++) {
                for (int i = 0; i < nx; i++) {
                    Grainplot << CritTimeStep_WholeDomain(k, i, j) << " ";
                }
            }
            Grainplot << std::endl;
        }
        // Print CellType data
        Grainplot << "SCALARS CellType int 1" << std::endl;
        Grainplot << "LOOKUP_TABLE default" << std::endl;
        for (int k = 0; k < nz; k++) {
            for (int j = 0; j < ny; j++) {
                for (int i = 0; i < nx; i++) {
                    Grainplot << CellType_WholeDomain(k, i, j) << " ";
                }
            }
            Grainplot << std::endl;
        }
    }
    if (PrintDebug == 2) {
        // Print Undercooling change data
        Grainplot << "SCALARS UndercoolingChange float 1" << std::endl;
        Grainplot << "LOOKUP_TABLE default" << std::endl;
        for (int k = 0; k < nz; k++) {
            for (int j = 0; j < ny; j++) {
                for (int i = 0; i < nx; i++) {
                    Grainplot << UndercoolingChange_WholeDomain(k, i, j) << " ";
                }
            }
            Grainplot << std::endl;
        }
        // Print Undercooling current data
        Grainplot << "SCALARS UndercoolingCurrent float 1" << std::endl;
        Grainplot << "LOOKUP_TABLE default" << std::endl;
        for (int k = 0; k < nz; k++) {
            for (int j = 0; j < ny; j++) {
                for (int i = 0; i < nx; i++) {
                    Grainplot << UndercoolingCurrent_WholeDomain(k, i, j) << " ";
                }
            }
            Grainplot << std::endl;
        }
    }
    Grainplot.close();
}
//*****************************************************************************/
// Print grain misorientation, 0-62 for epitaxial grains and 100-162 for nucleated grains, to a paraview file
void PrintGrainMisorientations(std::string BaseFileName, std::string PathToOutput, int nx, int ny, int nz,
                               ViewI3D_H Melted_WholeDomain, ViewI3D_H GrainID_WholeDomain, ViewI_H GrainOrientation,
                               ViewF_H GrainUnitVector, int NGrainOrientations) {

    std::string FName = PathToOutput + BaseFileName + "_Misorientations.vtk";
    std::cout << "Printing Paraview file of grain misorientations" << std::endl;
    // Print grain orientations to file
    std::ofstream GrainplotM;
    // New vtk file - don't print wall cells at +/- X/Y boundaries, nor at -Z boundary
    GrainplotM.open(FName);
    GrainplotM << "# vtk DataFile Version 3.0" << std::endl;
    GrainplotM << "vtk output" << std::endl;
    GrainplotM << "ASCII" << std::endl;
    GrainplotM << "DATASET STRUCTURED_POINTS" << std::endl;
<<<<<<< HEAD
    GrainplotM << "DIMENSIONS " << nx - 2 << " " << ny - 2 << " " << nz << std::endl;
    GrainplotM << "ORIGIN 0 0 0" << std::endl;
    GrainplotM << "SPACING 1 1 1" << std::endl;
    GrainplotM << std::fixed << "POINT_DATA " << (nx - 2) * (ny - 2) * nz << std::endl;
=======
    GrainplotM << "DIMENSIONS " << nx - 2 << " " << ny - 2 << " " << nz - 1 << std::endl;
    GrainplotM << "ORIGIN 0 0 0" << std::endl;
    GrainplotM << "SPACING 1 1 1" << std::endl;
    GrainplotM << std::fixed << "POINT_DATA " << (nx - 2) * (ny - 2) * (nz - 1) << std::endl;
>>>>>>> dda56282
    GrainplotM << "SCALARS Angle_z int 1" << std::endl;
    GrainplotM << "LOOKUP_TABLE default" << std::endl;

    int NucleatedGrainCells = 0;
    int MeltedCells = 0;
    ViewI_H GrainMisorientation_Round(Kokkos::ViewAllocateWithoutInitializing("GrainMisorientation"),
                                      NGrainOrientations);
    for (int n = 0; n < NGrainOrientations; n++) {
        // Find the smallest possible misorientation between the domain +Z direction, and this grain orientations' 6
        // possible 001 directions (where 62.7 degrees is the largest possible misorientation between two 001 directions
        // for a cubic crystal system)
        float AngleZmin = 62.7;
        for (int ll = 0; ll < 3; ll++) {
            float AngleZ = std::abs((180 / M_PI) * std::acos(GrainUnitVector(9 * n + 3 * ll + 2)));
            if (AngleZ < AngleZmin) {
                AngleZmin = AngleZ;
            }
        }
        GrainMisorientation_Round(n) = round(AngleZmin);
    }
<<<<<<< HEAD
    for (int k = 0; k < nz; k++) {
=======
    for (int k = 1; k < nz; k++) {
>>>>>>> dda56282
        for (int j = 1; j < ny - 1; j++) {
            for (int i = 1; i < nx - 1; i++) {
                if (Melted_WholeDomain(k, i, j) == 0)
                    GrainplotM << 200 << " ";
                else {
                    MeltedCells++;
                    int RoundedAngle;
                    int MyOrientation =
                        GrainOrientation(((abs(GrainID_WholeDomain(k, i, j)) - 1) % NGrainOrientations));
                    if (GrainID_WholeDomain(k, i, j) < 0) {
                        RoundedAngle = GrainMisorientation_Round(MyOrientation) + 100;
                        NucleatedGrainCells++;
                    }
                    else
                        RoundedAngle = GrainMisorientation_Round(MyOrientation);
                    GrainplotM << RoundedAngle << " ";
                }
            }
        }
        GrainplotM << std::endl;
    }
    GrainplotM.close();
    std::cout << "Volume fraction of solidified portion of domain claimed by nucleated grains: "
              << (float)(NucleatedGrainCells) / (float)(MeltedCells) << std::endl;
}

//*****************************************************************************/
// Print a log file for this ExaCA run, containing information about the run parameters used
// from the input file as well as the decomposition scheme
void PrintExaCALog(int id, int np, std::string InputFile, std::string SimulationType, int DecompositionStrategy,
                   int MyXSlices, int MyYSlices, int MyXOffset, int MyYOffset, double AConst, double BConst,
                   double CConst, double DConst, double FreezingRange, double deltax, double NMax, double dTN,
                   double dTsigma, std::string tempfile, int TempFilesInSeries, double HT_deltax, bool RemeltingYN,
                   double deltat, int NumberOfLayers, int LayerHeight, std::string SubstrateFileName,
                   float BaseplateGrainSpacing, float PowderGrainSpacing, bool SubstrateFile, double G, double R, int nx, int ny, int nz,
                   double FractSurfaceSitesActive, std::string PathToOutput, int NSpotsX, int NSpotsY, int SpotOffset,
                   int SpotRadius, std::string BaseFileName, double InitTime, double RunTime, double OutTime, int cycle,
                   double InitMaxTime, double InitMinTime, double NuclMaxTime, double NuclMinTime,
                   double CaptureMaxTime, double CaptureMinTime, double GhostMaxTime, double GhostMinTime,
                   double OutMaxTime, double OutMinTime) {

    int *XSlices = new int[np];
    int *YSlices = new int[np];
    int *XOffset = new int[np];
    int *YOffset = new int[np];
    MPI_Gather(&MyXSlices, 1, MPI_INT, XSlices, 1, MPI_INT, 0, MPI_COMM_WORLD);
    MPI_Gather(&MyYSlices, 1, MPI_INT, YSlices, 1, MPI_INT, 0, MPI_COMM_WORLD);
    MPI_Gather(&MyXOffset, 1, MPI_INT, XOffset, 1, MPI_INT, 0, MPI_COMM_WORLD);
    MPI_Gather(&MyYOffset, 1, MPI_INT, YOffset, 1, MPI_INT, 0, MPI_COMM_WORLD);

    if (id == 0) {

        std::string FName = PathToOutput + BaseFileName + ".log";
        std::cout << "Printing ExaCA log file" << std::endl;
        std::ofstream ExaCALog;
        ExaCALog.open(FName);
        ExaCALog << "log file for a simulation run with input file " << InputFile << "  run on " << np
                 << " MPI ranks, output written at cycle " << cycle << std::endl;
        ExaCALog << "This simulation took " << InitTime + RunTime + OutTime
                 << " seconds to run, with the init/run/output breakdown as " << InitTime << "/" << RunTime << "/"
                 << OutTime << std::endl;
        ExaCALog << "This simulation was type: " << SimulationType << std::endl;
        ExaCALog << "Domain size in x: " << nx << std::endl;
        ExaCALog << "Domain size in y: " << ny << std::endl;
        ExaCALog << "Domain size in z: " << nz << std::endl;
        ExaCALog << "Cell size: " << deltax << " microns" << std::endl;
        ExaCALog << "Time step: " << deltat << " microseconds" << std::endl;
        ExaCALog << "Nucleation density was " << NMax << " m^-3 , mean nucleation undercooling was " << dTN
                 << " K, and standard deviation of nucleation undercooling was " << dTsigma << " K" << std::endl;
        ExaCALog << "Interfacial response function parameters used were " << AConst << " , " << BConst << " , "
                 << CConst << " , " << DConst << " , and the alloy freezing range was " << FreezingRange << std::endl;
        if (SimulationType == "C") {
            ExaCALog << "The thermal gradient was " << G << " K/m, and the cooling rate " << R << " K/s" << std::endl;
            ExaCALog << "The fraction of surface sites active was " << FractSurfaceSitesActive << std::endl;
        }
        else if (SimulationType == "S") {
            ExaCALog << "A total of " << NSpotsX << " in X and " << NSpotsY << " in Y were considered" << std::endl;
            ExaCALog << "The spots were offset by " << SpotOffset << " microns, and had radii of " << SpotRadius
                     << " microns" << std::endl;
            ExaCALog << "This pattern was repeated for " << NumberOfLayers << " layers" << std::endl;
        }
        else {
            ExaCALog << NumberOfLayers << " layers were simulated, with an offset of " << LayerHeight << " cells"
                     << std::endl;
            if (RemeltingYN)
                ExaCALog << "Remelting was included" << std::endl;
            else
                ExaCALog << "Remelting was not included" << std::endl;
            if (SubstrateFile)
                ExaCALog << "The substrate file was " << SubstrateFileName << std::endl;
            else
                ExaCALog << "The mean baseplate grain size was " << BaseplateGrainSpacing << " microns; the mean powder grain size was " << PowderGrainSpacing << " microns" << std::endl;
            if (SimulationType == "R") {
                ExaCALog << "The " << TempFilesInSeries << " temperature file(s) used had the name " << tempfile
                         << std::endl;
                ExaCALog << "The temperature data resolution was " << HT_deltax << " microns" << std::endl;
            }
        }
        ExaCALog << "The decomposition scheme used was: " << DecompositionStrategy << std::endl;
        for (int i = 0; i < np; i++) {
            ExaCALog << "Rank " << i << " contained " << XSlices[i] << " cells in x , " << YSlices[i]
                     << " cells in y; subdomain was offset by " << XOffset[i] << " in x , " << YOffset[i] << " in y"
                     << std::endl;
        }
        ExaCALog << "Max/min rank time initializing data  = " << InitMaxTime << " / " << InitMinTime << " s"
                 << std::endl;
        ExaCALog << "Max/min rank time in CA nucleation   = " << NuclMaxTime << " / " << NuclMinTime << " s"
                 << std::endl;
        ExaCALog << "Max/min rank time in CA cell capture = " << CaptureMaxTime << " / " << CaptureMinTime << " s"
                 << std::endl;
        ExaCALog << "Max/min rank time in CA ghosting     = " << GhostMaxTime << " / " << GhostMinTime << " s"
                 << std::endl;
        ExaCALog << "Max/min rank time exporting data     = " << OutMaxTime << " / " << OutMinTime << " s\n"
                 << std::endl;
        ExaCALog.close();
        // Also print this log information to the console
        std::cout << "===================================================================================" << std::endl;
        std::cout << "Having run with = " << np << " processors" << std::endl;
        std::cout << "Output written at cycle = " << cycle << std::endl;
        std::cout << "Total time = " << InitTime + RunTime + OutTime << std::endl;
        std::cout << "Time spent initializing data = " << InitTime << " s" << std::endl;
        std::cout << "Time spent performing CA calculations = " << RunTime << " s" << std::endl;
        std::cout << "Time spent collecting and printing output data = " << OutTime << " s\n" << std::endl;

        std::cout << "Max/min rank time initializing data  = " << InitMaxTime << " / " << InitMinTime << " s"
                  << std::endl;
        std::cout << "Max/min rank time in CA nucleation   = " << NuclMaxTime << " / " << NuclMinTime << " s"
                  << std::endl;
        std::cout << "Max/min rank time in CA cell capture = " << CaptureMaxTime << " / " << CaptureMinTime << " s"
                  << std::endl;
        std::cout << "Max/min rank time in CA ghosting     = " << GhostMaxTime << " / " << GhostMinTime << " s"
                  << std::endl;
        std::cout << "Max/min rank time exporting data     = " << OutMaxTime << " / " << OutMinTime << " s\n"
                  << std::endl;

        std::cout << "===================================================================================" << std::endl;
    }
}

// Prints grain misorientation and cell type at some intermediate time during the simulation
// Files are named with the ending "_[FrameNumber].vtk", allowing Paraview to read these in as a series to make videos
// Cells that are liquid are given the value -1
// Epitaxial grains are colored 0-62 (by misorientation with +Z direction)
// Nucleated grains are colored 100-162 (by misorientation with +Z direction plus 100)
void PrintIntermediateExaCAState(int IntermediateFileCounter, int layernumber, std::string BaseFileName,
                                 std::string PathToOutput, int ZBound_Low, int nzActive, int nx, int ny,
                                 ViewI3D_H GrainID_WholeDomain, ViewI3D_H CellType_WholeDomain,
                                 ViewI_H GrainOrientation, ViewF_H GrainUnitVector, int NGrainOrientations,
                                 double deltax, float XMin, float YMin, float ZMin) {

    std::string FName = PathToOutput + BaseFileName + "_layer" + std::to_string(layernumber) + "_" +
                        std::to_string(IntermediateFileCounter) + ".vtk";

    // Size of output in Z will depend on the current layer bounds - always start from Z = 1, but only collect data up
    // to Z = ZBound_Low + nzActive - 1
    int ZPrintSize = ZBound_Low + nzActive - 1;
    std::cout << "Printing file " << FName << " : Z coordinates of 1 through " << ZPrintSize << std::endl;
    ViewF_H GrainMisorientation(Kokkos::ViewAllocateWithoutInitializing("GrainMisorientation"), NGrainOrientations);
    for (int n = 0; n < NGrainOrientations; n++) {
        // Find the smallest possible misorientation between the domain +Z direction, and this grain orientations' 6
        // possible 001 directions (where 62.7 degrees is the largest possible misorientation between two 001 directions
        // for a cubic crystal system)
        float AngleZmin = 62.7;
        for (int ll = 0; ll < 3; ll++) {
            float AngleZ = std::abs((180 / M_PI) * std::acos(GrainUnitVector(9 * n + 3 * ll + 2)));
            if (AngleZ < AngleZmin) {
                AngleZmin = AngleZ;
            }
        }
        GrainMisorientation(n) = AngleZmin;
    }
    std::ofstream GrainplotM;

    GrainplotM.open(FName);
    GrainplotM << "# vtk DataFile Version 3.0" << std::endl;
    GrainplotM << "vtk output" << std::endl;
    GrainplotM << "ASCII" << std::endl;
    GrainplotM << "DATASET STRUCTURED_POINTS" << std::endl;
    GrainplotM << "DIMENSIONS " << nx - 2 << " " << ny - 2 << " " << ZPrintSize << std::endl;
    GrainplotM << "ORIGIN " << XMin - deltax << " " << YMin - deltax << " " << ZMin - deltax << std::endl;
    GrainplotM << "SPACING " << deltax << " " << deltax << " " << deltax << std::endl;
    GrainplotM << std::fixed << "POINT_DATA " << (nx - 2) * (ny - 2) * ZPrintSize << std::endl;
    GrainplotM << "SCALARS Angle_z float 1" << std::endl;
    GrainplotM << "LOOKUP_TABLE default" << std::endl;
    for (int k = 1; k <= ZPrintSize; k++) {
        for (int j = 1; j < ny - 1; j++) {
            for (int i = 1; i < nx - 1; i++) {
                if (CellType_WholeDomain(k, i, j) != Liquid) {
                    if (GrainID_WholeDomain(k, i, j) == 0)
                        std::cout << i << " " << j << " " << k << " " << CellType_WholeDomain(k, i, j) << std::endl;
                    int MyOrientation =
                        GrainOrientation(((abs(GrainID_WholeDomain(k, i, j)) - 1) % NGrainOrientations));
                    if (GrainID_WholeDomain(k, i, j) < 0)
                        GrainplotM << GrainMisorientation(MyOrientation) + 100.0 << " ";
                    else
                        GrainplotM << GrainMisorientation(MyOrientation) << " ";
                }
                else
                    GrainplotM << -1.0 << " ";
            }
        }
        GrainplotM << std::endl;
    }
    GrainplotM.close();
}<|MERGE_RESOLUTION|>--- conflicted
+++ resolved
@@ -263,13 +263,10 @@
             PrintCAFields(nx, ny, nz, GrainID_WholeDomain, LayerID_WholeDomain, CritTimeStep_WholeDomain,
                           CellType_WholeDomain, UndercoolingChange_WholeDomain, UndercoolingCurrent_WholeDomain,
                           Melted_WholeDomain, PathToOutput, BaseFileName, PrintDebug, PrintFullOutput);
-<<<<<<< HEAD
-=======
         if (PrintTimeSeries)
             PrintIntermediateExaCAState(IntermediateFileCounter, layernumber, BaseFileName, PathToOutput, ZBound_Low,
                                         nzActive, nx, ny, GrainID_WholeDomain, CellType_WholeDomain, GrainOrientation,
                                         GrainUnitVector, NGrainOrientations, deltax, XMin, YMin, ZMin);
->>>>>>> dda56282
     }
     else {
         int SendBufSize = (MyXSlices - 2) * (MyYSlices - 2) * nz;
@@ -423,17 +420,10 @@
     GrainplotM << "vtk output" << std::endl;
     GrainplotM << "ASCII" << std::endl;
     GrainplotM << "DATASET STRUCTURED_POINTS" << std::endl;
-<<<<<<< HEAD
-    GrainplotM << "DIMENSIONS " << nx - 2 << " " << ny - 2 << " " << nz << std::endl;
-    GrainplotM << "ORIGIN 0 0 0" << std::endl;
-    GrainplotM << "SPACING 1 1 1" << std::endl;
-    GrainplotM << std::fixed << "POINT_DATA " << (nx - 2) * (ny - 2) * nz << std::endl;
-=======
     GrainplotM << "DIMENSIONS " << nx - 2 << " " << ny - 2 << " " << nz - 1 << std::endl;
     GrainplotM << "ORIGIN 0 0 0" << std::endl;
     GrainplotM << "SPACING 1 1 1" << std::endl;
     GrainplotM << std::fixed << "POINT_DATA " << (nx - 2) * (ny - 2) * (nz - 1) << std::endl;
->>>>>>> dda56282
     GrainplotM << "SCALARS Angle_z int 1" << std::endl;
     GrainplotM << "LOOKUP_TABLE default" << std::endl;
 
@@ -454,11 +444,7 @@
         }
         GrainMisorientation_Round(n) = round(AngleZmin);
     }
-<<<<<<< HEAD
-    for (int k = 0; k < nz; k++) {
-=======
     for (int k = 1; k < nz; k++) {
->>>>>>> dda56282
         for (int j = 1; j < ny - 1; j++) {
             for (int i = 1; i < nx - 1; i++) {
                 if (Melted_WholeDomain(k, i, j) == 0)
@@ -493,7 +479,7 @@
                    double CConst, double DConst, double FreezingRange, double deltax, double NMax, double dTN,
                    double dTsigma, std::string tempfile, int TempFilesInSeries, double HT_deltax, bool RemeltingYN,
                    double deltat, int NumberOfLayers, int LayerHeight, std::string SubstrateFileName,
-                   float BaseplateGrainSpacing, float PowderGrainSpacing, bool SubstrateFile, double G, double R, int nx, int ny, int nz,
+                   float SubstrateGrainSpacing, bool SubstrateFile, double G, double R, int nx, int ny, int nz,
                    double FractSurfaceSitesActive, std::string PathToOutput, int NSpotsX, int NSpotsY, int SpotOffset,
                    int SpotRadius, std::string BaseFileName, double InitTime, double RunTime, double OutTime, int cycle,
                    double InitMaxTime, double InitMinTime, double NuclMaxTime, double NuclMinTime,
@@ -550,7 +536,7 @@
             if (SubstrateFile)
                 ExaCALog << "The substrate file was " << SubstrateFileName << std::endl;
             else
-                ExaCALog << "The mean baseplate grain size was " << BaseplateGrainSpacing << " microns; the mean powder grain size was " << PowderGrainSpacing << " microns" << std::endl;
+                ExaCALog << "The mean substrate grain size was " << SubstrateGrainSpacing << std::endl;
             if (SimulationType == "R") {
                 ExaCALog << "The " << TempFilesInSeries << " temperature file(s) used had the name " << tempfile
                          << std::endl;
