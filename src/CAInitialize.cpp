--- conflicted
+++ resolved
@@ -293,12 +293,8 @@
     
 }
 
-<<<<<<< HEAD
+//*****************************************************************************/
 void ParallelMeshInit(int DecompositionStrategy, ViewI_H NeighborX, ViewI_H NeighborY, ViewI_H NeighborZ, ViewI2D_H ItList, string SimulationType, int id, int np, int &MyXSlices, int &MyYSlices, int &MyXOffset, int &MyYOffset,int &MyLeft, int &MyRight, int &MyIn, int &MyOut, int &MyLeftIn, int &MyLeftOut, int &MyRightIn, int &MyRightOut, double &deltax, double HT_deltax, int &nx, int &ny, int &nz, int &ProcessorsInXDirection, int &ProcessorsInYDirection, string tempfile, float &XMin, float &XMax, float &YMin, float &YMax, float &ZMin, float &ZMax, float FreezingRange, int &LayerHeight, int NumberOfLayers, int TempFilesInSeries, int &NumberOfTemperatureDataPoints, float* ZMinLayer, float* ZMaxLayer, int* FirstValue, int* LastValue, vector <float> &RawData) {
-=======
-//*****************************************************************************/
-void ParallelMeshInit(int DecompositionStrategy, ViewI_H NeighborX, ViewI_H NeighborY, ViewI_H NeighborZ, ViewI2D_H ItList, string SimulationType, int id, int np, int &MyXSlices, int &MyYSlices, int &MyXOffset, int &MyYOffset,int &MyLeft, int &MyRight, int &MyIn, int &MyOut, int &MyLeftIn, int &MyLeftOut, int &MyRightIn, int &MyRightOut, double &deltax, int &nx, int &ny, int &nz, int &ProcessorsInXDirection, int &ProcessorsInYDirection, string tempfile, float &XMin, float &XMax, float &YMin, float &YMax, float &ZMin, float &ZMax, string TemperatureDataSource, int &LayerHeight, int NumberOfLayers, int TempFilesInSeries, float* ZMinLayer, float* ZMaxLayer, int* FirstValue, vector <float> &RawData, bool TruchasMultilayer, int NumberOfTruchasRanks) {
->>>>>>> d755a2ef
         
     // Assignment of neighbors around a cell "X" is as follows (in order of closest to furthest from cell "X")
     // Neighbors 0 through 8 are in the -Y direction
@@ -418,29 +414,11 @@
         string LengthUnits, TimeUnits;
         bool UseCoolingRate;
         
-<<<<<<< HEAD
         for (int Loop=0; Loop<=1; Loop++) {
 
             int LayersToRead = min(NumberOfLayers,TempFilesInSeries); // was given in input file
             for (int LayerReadCount=1; LayerReadCount<=LayersToRead; LayerReadCount++) {
 
-=======
-	std::size_t NumberOfHTDataPoints = 0; // Counter variable for pieces of data read
-        
-        // Is the input in m and s (OpenFOAM) or mm and ms (Truchas)?
-        double UnitConversion;
-        if (TemperatureDataSource == "O") UnitConversion = 1;
-        else UnitConversion = 1000;
-        
-        for (int LayerReadCount=1; LayerReadCount<=LayersToRead; LayerReadCount++) {
-        
-            ZMinLayer[LayerReadCount-1] = 1000000.0;
-            ZMaxLayer[LayerReadCount-1] = -1000000.0;
-            FirstValue[LayerReadCount-1] = NumberOfHTDataPoints;
-            if (id == 0) cout << "Start value layer " << LayerReadCount-1 << " is " << NumberOfHTDataPoints << endl;
-            for (int n=0; n<HTRanksWithData; n++) {
-                
->>>>>>> d755a2ef
                 string tempfile_thislayer;
                 if (TempFilesInSeries > 1) {
                     string NextLayerFileS = to_string(LayerReadCount);
@@ -566,7 +544,6 @@
                     // Store raw data relevant to each rank in the vector structure RawData
                     // This additional section of code will be obsolete once the X/Y/Z domain bounds are included in the headers of files
                     
-<<<<<<< HEAD
                     // With row/col 0 being wall cells and row/col 1 being solid cells outside of the melted area, the domain starts at row/col 2
                     // As the wall cells are not part of the physical domain (solid cells at row/col 1 are defined as X = Y = 0,
                     // the melted region domain data starts at X = Y = deltax, with data points at X or Y = deltax + N*HT_deltax through X or Y = nx-3 or ny-3
@@ -705,79 +682,6 @@
                             ZMinLayer[LayerReadCount] = ZMinLayer[RepeatedFile] + RepeatUnit*TempFilesInSeries*deltax*LayerHeight;
                             ZMaxLayer[LayerReadCount] = ZMaxLayer[RepeatedFile] + RepeatUnit*TempFilesInSeries*deltax*LayerHeight;
                             ZMax += deltax*LayerHeight;
-=======
-                    tempfile_thislayer = tempfile + "." + LayerNumberString + "." + RankNumberString;
-                }
-
-                ifstream Geom;
-
-                Geom.open(tempfile_thislayer);
-                if (TruchasMultilayer) {
-                    // 3 header lines
-                    string s;
-                    getline(Geom,s);
-                    getline(Geom,s);
-                    getline(Geom,s);
-                }
-                while (!Geom.eof()) {
-                    string s;
-                    getline(Geom,s);
-                    if (s.empty()) break;
-                    string XVal, YVal, ZVal, TLVal, TSVal;
-                    int Subdivisions[4];
-                    int SubdivisionCount = 0;
-                    for (std::size_t i=1; i<s.length(); i++) {
-                        char ThisChar = s.at(i);
-                        char PrevChar = s.at(i-1);
-                        // If this character is blank and the previous one was not, this is a spot to subdivide the string
-                        if ((isblank(ThisChar))&&(!isblank(PrevChar))) {
-                            Subdivisions[SubdivisionCount] = i;
-                            SubdivisionCount++;
-                            if (SubdivisionCount == 4) {
-                                // Last division was made
-                                break;
-                            }
-                        }
-                    }
-
-                    for (int i=0; i<5; i++) {
-                        int stringstart;
-                        int stringlength;
-                        if (i == 0) stringstart = 0;
-                        else stringstart = Subdivisions[i-1];
-                        if (i == 4) stringlength = s.length();
-                        else stringlength = Subdivisions[i]-stringstart;
-                        string MeshDataS = s.substr(stringstart,stringlength);
-                        float MeshData = atof(MeshDataS.c_str());
-                        RawData[NumberOfHTDataPoints] = MeshData/UnitConversion;
-                        if (i == 0) {
-                            if (XMin > RawData[NumberOfHTDataPoints]) XMin = RawData[NumberOfHTDataPoints];
-                            if (XMax < RawData[NumberOfHTDataPoints]) XMax = RawData[NumberOfHTDataPoints];
-                        }
-                        else if (i == 1) {
-                            if (YMin > RawData[NumberOfHTDataPoints]) YMin = RawData[NumberOfHTDataPoints];
-                            if (YMax < RawData[NumberOfHTDataPoints]) YMax = RawData[NumberOfHTDataPoints];
-                        }
-                        else if (i == 2) {
-                            // If not reading from the parallel file system/burst buffer directly from Truchas, Z values need to be adjusted based on which layer is being simulated (layers are offset by "LayerHeight"
-                            // If reading from the parallel file system/burst buffer, Z values are not adjusted
-                            float AdjustedZ;
-                            if (!(TruchasMultilayer)&&(TempFilesInSeries > 1)) {
-                                AdjustedZ = RawData[NumberOfHTDataPoints] + deltax*LayerHeight*(LayerReadCount-1);
-                            }
-                            else {
-                                AdjustedZ = RawData[NumberOfHTDataPoints];
-                            }
-
-                            if (ZMin > AdjustedZ) ZMin = AdjustedZ;
-                            if (ZMax < AdjustedZ) ZMax = AdjustedZ;
-                            if (ZMinLayer[LayerReadCount-1] > AdjustedZ) ZMinLayer[LayerReadCount-1] = AdjustedZ;
-                            if (ZMaxLayer[LayerReadCount-1] < AdjustedZ) ZMaxLayer[LayerReadCount-1] = AdjustedZ;
-                        }
-                        if (NumberOfHTDataPoints >= RawData.size()-5) {
-                            int OldSize = RawData.size();
-                            RawData.resize(OldSize+1000000);
->>>>>>> d755a2ef
                         }
                     }
                 }
@@ -821,21 +725,8 @@
                     }
                 }
             }
-<<<<<<< HEAD
         } // End for loop iterating over file reads twice, Loop 0 for header lines and decomposing the domain, Loop 1 for storing the temperature data
     }
-=======
-        }
-        else {
-            // Determine offset between layers based on data read (assuming this is the same for each layer read)
-            if (NumberOfLayers > 1) LayerHeight = round((ZMaxLayer[1] - ZMaxLayer[0])/deltax);
-        }
-        
-        // CA nodes in each direction (+2 for wall cells at the boundaries) (+2 for solid cells at X/Y boundaries, +1 for solid cells at lower Z boundary)
-        nx = round((XMax-XMin)/deltax) + 1 + 4;
-        ny = round((YMax-YMin)/deltax) + 1 + 4;
-        nz = round((ZMax-ZMin)/deltax) + 1 + 3;
->>>>>>> d755a2ef
 
     else {
         // For constrained solidification test problems, nx/ny/nz are already known and the decomposition can be performed immediately
@@ -851,19 +742,10 @@
         MyYOffset = YOffsetCalc(id,ny,ProcessorsInYDirection,np,DecompositionStrategy);
         MyYSlices = YMPSlicesCalc(id,ny,ProcessorsInYDirection,np,DecompositionStrategy);
     }
-
-<<<<<<< HEAD
 }
 
+//*****************************************************************************/
 void TempInit(int layernumber, int TempFilesInSeries, double G, double R, string SimulationType, int id, int &MyXSlices, int &MyYSlices, int &MyXOffset, int &MyYOffset, double deltax, double HT_deltax, double deltat, int &nx, int &ny, int &nz, ViewI_H CritTimeStep, ViewF_H UndercoolingChange, ViewF_H UndercoolingCurrent, float XMin, float YMin, float ZMin, bool* Melted, float* ZMinLayer, float* ZMaxLayer, int LayerHeight, int NumberOfLayers, int &nzActive, int &ZBound_Low, int &ZBound_High, int* FinishTimeStep, double FreezingRange, ViewI_H LayerID, int* FirstValue, int* LastValue, vector <float> RawData) {
-=======
-    MyYOffset = YOffsetCalc(id,ny,ProcessorsInYDirection,np,DecompositionStrategy);
-    MyYSlices = YMPSlicesCalc(id,ny,ProcessorsInYDirection,np,DecompositionStrategy);
-}
-
-//*****************************************************************************/
-void TempInit(int layernumber, int TempFilesInSeries, double G, double R, string SimulationType, int, int id, int &MyXSlices, int &MyYSlices, int &MyXOffset, int &MyYOffset, double deltax, double HT_deltax, double deltat, int &nx, int &ny, int &nz, ViewI_H CritTimeStep, ViewF_H UndercoolingChange, ViewF_H UndercoolingCurrent, float XMin, float YMin, float ZMin, bool* Melted, float* ZMinLayer, float* ZMaxLayer, int LayerHeight, int NumberOfLayers, int &nzActive, int &ZBound_Low, int &ZBound_High, int* FinishTimeStep, double FreezingRange, ViewI_H LayerID, int* FirstValue, vector <float> RawData, bool TruchasMultilayer) {
->>>>>>> d755a2ef
 
     if (SimulationType == "C") {
         
@@ -1001,51 +883,6 @@
             //TimeOffset = LargestTime_Global;
             if (id == 0) cout << "Layer " << LayerCounter << " temperatures read" << endl;
 
-<<<<<<< HEAD
-=======
-               int Pos = i % 5;
-               if (Pos == 0) {
-                   XInt = round((RawData[i]-XMin)/deltax) + 2;
-               }
-               else if (Pos == 1) {
-                   YInt = round((RawData[i]-YMin)/deltax) + 2;
-               }
-               else if (Pos == 2) {
-                   if (!(TruchasMultilayer))  ZInt = round((RawData[i] + deltax*LayerHeight*LayerCounter - ZMinLayer[LayerCounter])/deltax);
-                   else ZInt = round((RawData[i] - ZMinLayer[LayerCounter])/deltax);
-               }
-               else if (Pos == 3) {
-                   // Determine if this X and Y fall in this rank's range of interest
-                   if ((XInt >= LowerXBound)&&(XInt <= UpperXBound)&&(YInt >= LowerYBound)&&(YInt <= UpperYBound)) {
-                       if (RawData[i] <= 0) RawData[i] = 1;
-                       CritTL[ZInt][XInt-LowerXBound][YInt-LowerYBound] = RawData[i];
-                       if (RawData[i] < SmallestTime) SmallestTime = RawData[i];
-                   }
-               }
-               else if (Pos == 4) {
-                   if ((XInt >= LowerXBound)&&(XInt <= UpperXBound)&&(YInt >= LowerYBound)&&(YInt <= UpperYBound)) {
-                       if (RawData[i] <= 0) RawData[i] = 1;
-                       CritTS[ZInt][XInt-LowerXBound][YInt-LowerYBound] = RawData[i];
-                       if (RawData[i] > LargestTime) LargestTime = RawData[i];
-                   }
-               }
-           }
-           // If reading data from files without a script, time values start at 0 for each layer
-           // If reading data with input from a script time values each layer are continuous, are should be renormalized to 0 for each layer
-           MPI_Reduce(&LargestTime, &LargestTime_Global, 1, MPI_DOUBLE, MPI_MAX, 0, MPI_COMM_WORLD);
-           MPI_Bcast(&LargestTime_Global,1,MPI_DOUBLE,0,MPI_COMM_WORLD);
-           MPI_Reduce(&SmallestTime, &SmallestTime_Global, 1, MPI_DOUBLE, MPI_MIN, 0, MPI_COMM_WORLD);
-           MPI_Bcast(&SmallestTime_Global,1,MPI_DOUBLE,0,MPI_COMM_WORLD);
-           if (TruchasMultilayer) {
-               if (id == 0) cout << "Smallest time for layer " << LayerCounter << " is " << SmallestTime_Global << endl;
-               LayerwiseTSOffset = SmallestTime_Global;
-           }
-           if (id == 0) cout << "Largest time globally for layer " << LayerCounter << " is " << LargestTime_Global << endl;
-           FinishTimeStep[LayerCounter] = round((LargestTime_Global-LayerwiseTSOffset)/deltat);
-           if (id == 0) cout << " Layer " << LayerCounter << " FINISH TIME STEP IS " << FinishTimeStep[LayerCounter] << endl;
-           //TimeOffset = LargestTime_Global;
-           if (id == 0) cout << "Layer " << LayerCounter << " temperatures read" << endl;
->>>>>>> d755a2ef
            // Data interpolation between heat transport and CA grids, if necessary
            if (HTtoCAratio != 1) {
                for (int k=0; k<nzTempValuesThisLayer; k++) {
@@ -1125,11 +962,6 @@
                            int Adj_i = ii - MyXOffset;
                            int Adj_j = jj - MyYOffset;
                            double CTLiq = CritTL[k][ii-LowerXBound][jj-LowerYBound] - LayerwiseTSOffset;
-<<<<<<< HEAD
-                           //if (CTSol < CTLiq) cout << "ID = " << id << " CTLiq = " << CTLiq << " CTSol = " << CTSol << endl;
-=======
-                           double CTSol = CritTS[k][ii-LowerXBound][jj-LowerYBound] - LayerwiseTSOffset;
->>>>>>> d755a2ef
                            if (CTLiq > 0)  {
                                // Where does this layer's temperature data belong on the global (including all layers) grid?
                                // Adjust Z coordinate by ZMin
@@ -1138,12 +970,7 @@
                                Melted[Coord3D1D] = true;
                                CritTimeStep(Coord3D1D) = round(CTLiq/deltat);
                                LayerID(Coord3D1D) = LayerCounter;
-<<<<<<< HEAD
-                               // UndercoolingChange is a positive number (absolute value of change) - CR was a negative or positive number
                                UndercoolingChange(Coord3D1D) = abs(CR[k][ii-LowerXBound][jj-LowerYBound])*deltat;
-=======
-                               UndercoolingChange(Coord3D1D) = FreezingRange*deltat/(CTSol - CTLiq);
->>>>>>> d755a2ef
                            }
                        }
                    }
@@ -1209,13 +1036,7 @@
 
 //*****************************************************************************/
 // Initializes cell types where the substrate comes from a file
-<<<<<<< HEAD
-//*/
-
 void GrainInit(int layernumber, string SimulationType, string SubstrateFileName, double FractSurfaceSitesActive, int NGrainOrientations, int DecompositionStrategy, int nx, int ny, int nz, int LocalActiveDomainSize, int MyXSlices, int MyYSlices, int MyXOffset, int MyYOffset, int id, int np, int MyLeft, int MyRight, int MyIn, int MyOut, int MyLeftIn, int MyRightIn, int MyLeftOut, int MyRightOut, ViewI2D_H ItList, ViewI_H NeighborX, ViewI_H NeighborY, ViewI_H NeighborZ, ViewI_H GrainOrientation, ViewF_H GrainUnitVector, ViewF_H DiagonalLength, ViewI_H CellType, ViewI_H GrainID, ViewF_H CritDiagonalLength, ViewF_H DOCenter, ViewI_H CritTimeStep, ViewF_H UndercoolingChange, bool* Melted, double deltax, double NMax, int &NextLayer_FirstNucleatedGrainID, int &PossibleNuclei_ThisRank, int ZBound_High, int ZBound_Low, bool ExtraWalls) {
-=======
-void GrainInit(int layernumber, string SimulationType, string SubstrateFileName, double FractSurfaceSitesActive, int NGrainOrientations, int DecompositionStrategy, int nx, int ny, int nz, int MyXSlices, int MyYSlices, int MyXOffset, int MyYOffset, int id, int np, int MyLeft, int MyRight, int MyIn, int MyOut, int MyLeftIn, int MyRightIn, int MyLeftOut, int MyRightOut, ViewI2D_H ItList, ViewI_H NeighborX, ViewI_H NeighborY, ViewI_H NeighborZ, ViewI_H GrainOrientation, ViewF_H GrainUnitVector, ViewF_H DiagonalLength, ViewI_H CellType, ViewI_H GrainID, ViewF_H CritDiagonalLength, ViewF_H DOCenter, ViewI_H CritTimeStep, ViewF_H UndercoolingChange, bool* Melted, double deltax, double NMax, int &NextLayer_FirstNucleatedGrainID, int &PossibleNuclei_ThisRank, int ZBound_High, int ZBound_Low, string ExtraWalls) {
->>>>>>> d755a2ef
     
     mt19937_64 gen(id);
     uniform_real_distribution<double> dis(0.0, 1.0);
@@ -1367,7 +1188,6 @@
             }
         }
         Substrate.close();
-<<<<<<< HEAD
         if (nz > nzS) {
             for (int k=nzS; k<nz; k++) {
                 for (int j=0; j<nyS; j++) {
@@ -1382,30 +1202,6 @@
             }
         }
         if (id == 0) cout << "Substrate file read complete" << endl;
-
-//         Single crystal substrate
-//        int Substrate_LowX = MyXOffset;
-//        int Substrate_HighX = MyXOffset+MyXSlices;
-//        int Substrate_LowY = MyYOffset;
-//        int Substrate_HighY = MyYOffset+MyYSlices;
-//        for (int k=0; k<nz; k++) {
-//            for (int j=0; j<ny; j++) {
-//                for (int i=0; i<nx; i++) {
-//                    if ((i >= Substrate_LowX)&&(i < Substrate_HighX)&&(j >= Substrate_LowY)&&(j < Substrate_HighY)) {
-//                        int CAGridLocation;
-//                        CAGridLocation = k*MyXSlices*MyYSlices + (i-MyXOffset)*MyYSlices + (j-MyYOffset);
-//                        if (CritTimeStep(CAGridLocation) == 0) {
-//                            GrainID(CAGridLocation) = 9589; //stoi(GIDVal,nullptr,10);
-//                        }
-//                        else {
-//                            GrainID(CAGridLocation) = 0;
-//                        }
-//                    }
-//                }
-//            }
-//        }
-=======
->>>>>>> d755a2ef
         
         if (ExtraWalls) {
             if (id == 0) cout << "Extra wall cells around domain" << endl;
@@ -1558,11 +1354,7 @@
             for (int RankY=0; RankY<MyYSlices; RankY++) {
                 long int D3D1ConvPositionGlobal = GlobalZ*MyXSlices*MyYSlices + RankX*MyYSlices + RankY;
                 if (CellType(D3D1ConvPositionGlobal) == Active) {
-<<<<<<< HEAD
-                    //cout << "Coords" << RankX << " " << RankY << " " << RankZ << endl;
-=======
-                    
->>>>>>> d755a2ef
+
                     // If part of the active domain, calculate Critical diagonal lengths
                     if (GlobalZ <= ZBound_High) {
                         int GlobalX = RankX + MyXOffset;
@@ -1806,11 +1598,6 @@
                         CellType(D3D1ConvPosition) = Solid;
                     }
                 }
-<<<<<<< HEAD
-                //if ((CellType(D3D1ConvPosition) == Active)&&(GrainID(D3D1ConvPosition) == 0)) cout << "Zero grain id" << endl;
-                //if (RankZ == nz-2) cout << " ID = " << id << " Melted = " << Melted[RankZ*MyXSlices*MyYSlices + RankX*MyYSlices + RankY] << endl;
-=======
->>>>>>> d755a2ef
             }
         }
     }
