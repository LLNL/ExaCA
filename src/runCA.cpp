// Copyright 2021 Lawrence Livermore National Security, LLC and other ExaCA Project Developers.
// See the top-level LICENSE file for details.
//
// SPDX-License-Identifier: MIT

#include "runCA.hpp"

#include "CAghostnodes.hpp"
#include "CAinitialize.hpp"
#include "CAprint.hpp"
#include "CAtypes.hpp"
#include "CAupdate.hpp"
#include "CAfunctions.hpp"
#include "mpi.h"

#include <string>
#include <vector>

void RunExaCA(int id, int np, std::string InputFile) {
    
    double NuclTime = 0.0, CaptureTime = 0.0, GhostTime = 0.0;
    double StartNuclTime, StartCaptureTime, StartGhostTime;
    double StartTime = MPI_Wtime();

    int nx, ny, nz, DecompositionStrategy, NumberOfLayers, LayerHeight, TempFilesInSeries, NSpotsX, NSpotsY, SpotOffset, SpotRadius, PrintDebug;
    unsigned int NumberOfTemperatureDataPoints = 0; // Initialized to 0 - updated if/when temperature files are read
<<<<<<< HEAD
    bool PrintMisorientation, PrintFullOutput, UseSubstrateFile, ExtraWalls, RemeltingYN;
    float BaseplateGrainSpacing, PowderGrainSpacing;
    double HT_deltax, deltax, deltat, FractSurfaceSitesActive, G, R, AConst, BConst, CConst, DConst, FreezingRange,
        NMax, dTN, dTsigma;
    std::string SimulationType, SubstrateFileName, tempfile, OutputFile, GrainOrientationFile, PathToOutput;
=======
    bool ExtraWalls = false; // If simulating a spot melt problem where the side walls are not part of the substrate,
                             // this is changed to true in the input file
    int PrintDebug, TimeSeriesInc;
    bool PrintMisorientation, PrintFullOutput, RemeltingYN, UseSubstrateFile, PrintTimeSeries,
        PrintIdleTimeSeriesFrames;
    float SubstrateGrainSpacing;
    double HT_deltax, deltax, deltat, FractSurfaceSitesActive, G, R, AConst, BConst, CConst, DConst, FreezingRange,
        NMax, dTN, dTsigma;
    std::string SubstrateFileName, temppath, tempfile, SimulationType, OutputFile, GrainOrientationFile, PathToOutput;
    std::vector<std::string> temp_paths;
>>>>>>> dda56282

    // Read input file given on the command line
    InputReadFromFile(id, InputFile, SimulationType, DecompositionStrategy, AConst, BConst, CConst, DConst,
<<<<<<< HEAD
                      FreezingRange, deltax, NMax, dTN, dTsigma, OutputFile, GrainOrientationFile, tempfile,
                      TempFilesInSeries, ExtraWalls, HT_deltax, RemeltingYN, deltat, NumberOfLayers, LayerHeight,
                      SubstrateFileName, BaseplateGrainSpacing, PowderGrainSpacing, UseSubstrateFile, G, R, nx, ny, nz,
                      FractSurfaceSitesActive, PathToOutput, PrintDebug, PrintMisorientation, PrintFullOutput, NSpotsX,
                      NSpotsY, SpotOffset, SpotRadius);
    
    // Neighbor lists for cells
    ViewI_H NeighborX_H(Kokkos::ViewAllocateWithoutInitializing("NeighborX"), 26);
    ViewI_H NeighborY_H(Kokkos::ViewAllocateWithoutInitializing("NeighborY"), 26);
    ViewI_H NeighborZ_H(Kokkos::ViewAllocateWithoutInitializing("NeighborZ"), 26);
    ViewI2D_H ItList_H(Kokkos::ViewAllocateWithoutInitializing("ItList"), 9, 26);
    AssignNeighbors(NeighborX_H, NeighborY_H, NeighborZ_H, ItList_H);
    
=======
                      FreezingRange, deltax, NMax, dTN, dTsigma, OutputFile, GrainOrientationFile, temppath, tempfile,
                      TempFilesInSeries, temp_paths, ExtraWalls, HT_deltax, RemeltingYN, deltat, NumberOfLayers,
                      LayerHeight, SubstrateFileName, SubstrateGrainSpacing, UseSubstrateFile, G, R, nx, ny, nz,
                      FractSurfaceSitesActive, PathToOutput, PrintDebug, PrintMisorientation, PrintFullOutput, NSpotsX,
                      NSpotsY, SpotOffset, SpotRadius, PrintTimeSeries, TimeSeriesInc, PrintIdleTimeSeriesFrames);

>>>>>>> dda56282
    // Grid decomposition
    int ProcessorsInXDirection, ProcessorsInYDirection;
    // Variables characterizing local processor grids relative to global domain
    int MyXSlices, MyXOffset, MyYSlices, MyYOffset;
    long int LocalDomainSize;
    // Variables characterizing process IDs of neighboring MPI ranks on the grid
    // Positive X/Negative X directions are West/East, Positive Y/NegativeY directions are North/South
    int NeighborRank_North, NeighborRank_South, NeighborRank_East, NeighborRank_West, NeighborRank_NorthEast,
        NeighborRank_NorthWest, NeighborRank_SouthEast, NeighborRank_SouthWest;

    // ****** Parameters used when reading and using temperature data from files ******
    float XMin, YMin, ZMin, XMax, YMax, ZMax; // Simulation bounds in X, Y, and Z
    float *ZMinLayer = new float[NumberOfLayers]; // Lower Z bound for input temperature data for each layer
    float *ZMaxLayer = new float[NumberOfLayers]; // Upper Z bound for input temperature data for each layer
    int *FinishTimeStep = new int[NumberOfLayers]; // Last time step for each layer before all cells are below the solidus temperature

    // Data structure for storing raw temperature data from file(s)
    // Store data as double - needed for small time steps to resolve local differences in solidification conditions
    // With no remelting, each data point has 5 values (X, Y, Z coordinates, liquidus time, and either solidus time OR
    // cooling rate) Initial estimate for size
    std::vector<double> RawData(1000000);
    ViewI_H MaxSolidificationEvents_H(Kokkos::ViewAllocateWithoutInitializing("NumberOfRemeltEvents"), NumberOfLayers);

    // Contains "NumberOfLayers" values corresponding to the location within "RawData" of the first/last data element in each
    // temperature file
    int *FirstValue = new int[NumberOfLayers];
    int *LastValue = new int[NumberOfLayers];
<<<<<<< HEAD
    // ****** End parameters used when reading and using temperature data from files ******
    
    // Local (MPI rank) domain size
    int ZBound_Low, ZBound_High, nzActive, LocalActiveDomainSize; // These characterize the "active" portion of the solidification domain
    long int LocalDomainSize; // This is the total number of cells on each MPI rank
    // Buffers for ghost node data (fixed size in X/Y, adjust size in Z with active domain size)
    int BufSizeX, BufSizeY, BufSizeZ;
    
    // Read in temperature data and perform the domain decomposition (ReadTemperatureFiles, which calls the decomposition functions)
    // Otherwise, no temperature data needs to be read; only need to call the decomposition functions
    if ((SimulationType == "R")||(SimulationType == "RM")) {
        ReadTemperatureFiles(RemeltingYN, DecompositionStrategy, MaxSolidificationEvents_H, 
                         id, np, MyXSlices, MyYSlices, MyXOffset, MyYOffset, NeighborRank_North,
                         NeighborRank_South, NeighborRank_East, NeighborRank_West, NeighborRank_NorthEast,
                         NeighborRank_NorthWest, NeighborRank_SouthEast, NeighborRank_SouthWest, deltax, HT_deltax, nx, ny,
                         nz, ProcessorsInXDirection, ProcessorsInYDirection, tempfile, XMin, XMax, YMin, YMax, ZMin, ZMax,
                         FreezingRange, LayerHeight, NumberOfLayers, TempFilesInSeries, NumberOfTemperatureDataPoints,
                         ZMinLayer, ZMaxLayer, FirstValue, LastValue, ZBound_Low, nzActive, ZBound_High, LocalActiveDomainSize, LocalDomainSize, RawData, BufSizeX, BufSizeY, BufSizeZ);
    }
    else {
        InitialDecomposition(DecompositionStrategy, nx, ny, ProcessorsInXDirection, ProcessorsInYDirection, id, np,
                             NeighborRank_North, NeighborRank_South, NeighborRank_East, NeighborRank_West,
                             NeighborRank_NorthEast, NeighborRank_NorthWest, NeighborRank_SouthEast,
                             NeighborRank_SouthWest);

        MyXOffset = XOffsetCalc(id, nx, ProcessorsInXDirection, ProcessorsInYDirection, DecompositionStrategy);
        MyXSlices = XMPSlicesCalc(id, nx, ProcessorsInXDirection, ProcessorsInYDirection, DecompositionStrategy);

        MyYOffset = YOffsetCalc(id, ny, ProcessorsInYDirection, np, DecompositionStrategy);
        MyYSlices = YMPSlicesCalc(id, ny, ProcessorsInYDirection, np, DecompositionStrategy);
=======

    // Intialize neighbor list structures (NeighborX, NeighborY, NeighborZ, and ItList)
    NeighborListInit(NeighborX_H, NeighborY_H, NeighborZ_H, ItList_H);

    // Obtain the physical XYZ bounds of the domain, using either domain size from the input file, or reading
    // temperature data files and parsing the coordinates
    FindXYZBounds(SimulationType, id, deltax, nx, ny, nz, temp_paths, XMin, XMax, YMin, YMax, ZMin, ZMax, LayerHeight,
                  NumberOfLayers, TempFilesInSeries, ZMinLayer, ZMaxLayer);

    // Decompose the domain into subdomains on each MPI rank: Each subdomain contains "MyXSlices" cells in X, and
    // "MyYSlices" in Y. Each subdomain is offset from the full domain origin by "MyXOffset" cells in X, and "MyYOffset"
    // cells in Y
    DomainDecomposition(DecompositionStrategy, id, np, MyXSlices, MyYSlices, MyXOffset, MyYOffset, NeighborRank_North,
                        NeighborRank_South, NeighborRank_East, NeighborRank_West, NeighborRank_NorthEast,
                        NeighborRank_NorthWest, NeighborRank_SouthEast, NeighborRank_SouthWest, nx, ny, nz,
                        ProcessorsInXDirection, ProcessorsInYDirection, LocalDomainSize);

    // Read in temperature data from files, stored in "RawData", with the appropriate MPI ranks storing the appropriate
    // data
    if (SimulationType == "R")
        ReadTemperatureData(deltax, HT_deltax, MyXSlices, MyYSlices, MyXOffset, MyYOffset, nx, ny, XMin, YMin,
                            temp_paths, NumberOfLayers, TempFilesInSeries, NumberOfTemperatureDataPoints, RawData,
                            FirstValue, LastValue);
>>>>>>> dda56282

    }
    MPI_Barrier(MPI_COMM_WORLD);
    if (id == 0)
<<<<<<< HEAD
        std::cout << "Mesh initialized" << std::endl;
=======
        std::cout << "Mesh initialized and (if being used), temperature data read" << std::endl;

>>>>>>> dda56282
    // Temperature fields characterized by these variables:
    // For simulations that include remelting (initialize 0 size, resize only if they will be used):
    // A view that holds melting time step, liquidus time step, and cooling rate/time step data for all cells this layer
    ViewF3D_H LayerTimeTempHistory_H(Kokkos::ViewAllocateWithoutInitializing("MaxSEvents"), 0, 0, 0);
    // The number of times that each CA cell will undergo solidification during this layer
    ViewI_H NumberOfSolidificationEvents_H(Kokkos::ViewAllocateWithoutInitializing("NumSEvents"), 0);
    // A counter for the number of times each CA cell has undergone solidification so far this layer
    ViewI_H SolidificationEventCounter_H(Kokkos::ViewAllocateWithoutInitializing("SEventCounter"), 0);
    // The next time that each cell will melt during this layer
    ViewI_H MeltTimeStep_H(Kokkos::ViewAllocateWithoutInitializing("MeltTimeStep"), 0);
    if (RemeltingYN) {
        // resize these views to hold data if remelting is being considered
        Kokkos::resize(LayerTimeTempHistory_H, LocalActiveDomainSize, MaxSolidificationEvents_H(0), 3);
        Kokkos::resize(NumberOfSolidificationEvents_H, LocalActiveDomainSize);
        Kokkos::resize(SolidificationEventCounter_H, LocalActiveDomainSize);
        Kokkos::resize(MeltTimeStep_H, LocalDomainSize);
    }
    
    // For all simulations:
    // The next time each cell will cool below the liquidus during this layer
    ViewI_H CritTimeStep_H(Kokkos::ViewAllocateWithoutInitializing("CritTimeStep"), LocalDomainSize);
    // Marks which layer a cell's final solidification is associated with
    ViewI_H LayerID_H(Kokkos::ViewAllocateWithoutInitializing("LayerID"), LocalDomainSize);
    // The rate of cooling from the liquidus temperature for each cell for this solidification event
    ViewF_H UndercoolingChange_H(Kokkos::ViewAllocateWithoutInitializing("UndercoolingChange"), LocalDomainSize);
    // The undercooling of each cell (> 0 if actively cooling from the liquidus, = 0 otherwise)
    ViewF_H UndercoolingCurrent_H(Kokkos::ViewAllocateWithoutInitializing("UndercoolingCurrent"), LocalDomainSize);
    bool *Melted = new bool[LocalDomainSize];

    // Initialize the temperature fields
    if (SimulationType == "R") {
        // input temperature data from files using reduced/sparse data format
        TempInit_Reduced(id, MyXSlices, MyYSlices, MyXOffset, MyYOffset, deltax, HT_deltax, deltat, nx, ny, nz,
                         CritTimeStep_H, UndercoolingChange_H, UndercoolingCurrent_H, XMin, YMin, ZMin, Melted,
                         ZMinLayer, ZMaxLayer, LayerHeight, NumberOfLayers, nzActive, ZBound_Low, ZBound_High,
                         FinishTimeStep, FreezingRange, LayerID_H, FirstValue, LastValue, RawData);
    }
    else if (SimulationType == "RM") {
        // input temperature data from files using extended data format
        TempInit_Remelt(0, id, MyXSlices, MyYSlices, nz, MyXOffset, MyYOffset, deltax, deltat, FreezingRange,
                       LayerTimeTempHistory_H, MaxSolidificationEvents_H, NumberOfSolidificationEvents_H,
                       SolidificationEventCounter_H, MeltTimeStep_H, CritTimeStep_H, UndercoolingChange_H,
                       UndercoolingCurrent_H, XMin, YMin, Melted, ZMinLayer, LayerHeight, nzActive, ZBound_Low, ZBound_High,
                       FinishTimeStep, LayerID_H, FirstValue, LastValue, RawData);
    }
    else if (SimulationType == "S") {
        // spot melt array test problem
        TempInit_SpotMelt(G, R, SimulationType, id, MyXSlices, MyYSlices, MyXOffset, MyYOffset, deltax, deltat, nz,
                          CritTimeStep_H, UndercoolingChange_H, UndercoolingCurrent_H, Melted, LayerHeight,
                          NumberOfLayers, nzActive, ZBound_Low, ZBound_High, FreezingRange, LayerID_H, NSpotsX, NSpotsY,
                          SpotRadius, SpotOffset);
    }
    else if (SimulationType == "C") {
        // directional/constrained solidification test problem
        TempInit_DirSolidification(G, R, id, MyXSlices, MyYSlices, MyXOffset, MyYOffset, deltax, deltat, nx, ny, nz,
                                   CritTimeStep_H, UndercoolingChange_H, UndercoolingCurrent_H, Melted, nzActive,
                                   ZBound_Low, ZBound_High, LayerID_H);
    }
    // Delete temporary data structure for temperature data read if remelting isn't considered
    // With remelting, each layer's temperature data is initialized at the end of the previous layer, so RawData
    // will need to be accessed again for multilayer simulations
    if ((NumberOfLayers == 1)||(!(RemeltingYN))) RawData.clear();
    MPI_Barrier(MPI_COMM_WORLD);
    if (id == 0)
        std::cout << "Done with temperature field initialization, active domain size is " << nzActive << " out of "
                  << nz << " cells in the Z direction" << std::endl;

    int NGrainOrientations = 10000; // Number of grain orientations considered in the simulation
    ViewF_H GrainUnitVector_H(Kokkos::ViewAllocateWithoutInitializing("GrainUnitVector"), 9 * NGrainOrientations);
    ViewI_H GrainOrientation_H(Kokkos::ViewAllocateWithoutInitializing("GrainOrientation"), NGrainOrientations);

    // Initialize grain orientations
    OrientationInit(id, NGrainOrientations, GrainOrientation_H, GrainUnitVector_H, GrainOrientationFile);
    MPI_Barrier(MPI_COMM_WORLD);
    if (id == 0)
        std::cout << "Done with orientation initialization " << std::endl;

    // CA cell variables
    ViewI_H GrainID_H(Kokkos::ViewAllocateWithoutInitializing("GrainID"), LocalDomainSize);
    ViewI_H CellType_H(Kokkos::ViewAllocateWithoutInitializing("CellType"), LocalDomainSize);

    // Variables characterizing the active cell region within each rank's grid
    ViewF_H DiagonalLength_H(Kokkos::ViewAllocateWithoutInitializing("DiagonalLength"), LocalActiveDomainSize);
    ViewF_H CritDiagonalLength_H(Kokkos::ViewAllocateWithoutInitializing("CritDiagonalLength"),
                                 26 * LocalActiveDomainSize);
    ViewF_H DOCenter_H(Kokkos::ViewAllocateWithoutInitializing("DOCenter"), 3 * LocalActiveDomainSize);

    // Initialize the grain structure - for either a constrained solidification problem, using a substrate from a file,
    // or generating a substrate using the existing CA algorithm
    int PossibleNuclei_ThisRank, NextLayer_FirstNucleatedGrainID;
    if (SimulationType == "C") {
        SubstrateInit_ConstrainedGrowth(FractSurfaceSitesActive, MyXSlices, MyYSlices, nx, ny, nz, MyXOffset, MyYOffset,
                                        id, np, CellType_H, GrainID_H);
    }
    else {
        if (UseSubstrateFile)
            SubstrateInit_FromFile(SubstrateFileName, RemeltingYN, nz, MyXSlices, MyYSlices, MyXOffset, MyYOffset, id,
                                   CritTimeStep_H, GrainID_H);
        else
            SubstrateInit_FromGrainSpacing(BaseplateGrainSpacing, PowderGrainSpacing, nx, ny, nz, nzActive, MyXSlices,
                                           MyYSlices, MyXOffset, MyYOffset, LocalActiveDomainSize, id, np, deltax,
                                           GrainID_H, CritTimeStep_H, LayerHeight, NumberOfLayers);
        if (SimulationType != "RM") ActiveCellWallInit(id, MyXSlices, MyYSlices, nx, ny, nz, MyXOffset, MyYOffset, CellType_H, GrainID_H,
                           CritTimeStep_H, ItList_H, NeighborX_H, NeighborY_H, NeighborZ_H, UndercoolingChange_H,
                           ExtraWalls);
    }
    
    // Nuclei data structures - initial estimates for size, to be resized later when "PossibleNuclei_ThisRank" is known on each MPI rank
    ViewI_H NucleiGrainID_H(Kokkos::ViewAllocateWithoutInitializing("NucleiGrainID"), LocalActiveDomainSize);
    ViewI_H NucleationTimes_H(Kokkos::ViewAllocateWithoutInitializing("NucleationTimes"), LocalActiveDomainSize);
    ViewI_H NucleiLocation_H(Kokkos::ViewAllocateWithoutInitializing("NucleiLocation"), LocalActiveDomainSize);
    if (SimulationType != "RM") {
        GrainInit(-1, NGrainOrientations, DecompositionStrategy, nz, LocalActiveDomainSize, MyXSlices, MyYSlices, MyXOffset,
                  MyYOffset, id, np, NeighborRank_North, NeighborRank_South, NeighborRank_East, NeighborRank_West,
                  NeighborRank_NorthEast, NeighborRank_NorthWest, NeighborRank_SouthEast, NeighborRank_SouthWest, ItList_H,
                  NeighborX_H, NeighborY_H, NeighborZ_H, GrainOrientation_H, GrainUnitVector_H, DiagonalLength_H,
                  CellType_H, GrainID_H, CritDiagonalLength_H, DOCenter_H, CritTimeStep_H, deltax, NMax,
                  NextLayer_FirstNucleatedGrainID, PossibleNuclei_ThisRank, ZBound_High, ZBound_Low);
        NucleiInit(DecompositionStrategy, MyXSlices, MyYSlices, nz, id, dTN, dTsigma, NeighborRank_North,
                   NeighborRank_South, NeighborRank_East, NeighborRank_West, NeighborRank_NorthEast, NeighborRank_NorthWest,
                   NeighborRank_SouthEast, NeighborRank_SouthWest, NucleiLocation_H, NucleationTimes_H, CellType_H,
                   GrainID_H, CritTimeStep_H, UndercoolingChange_H);
    }
    else {
        GrainNucleiInitRemelt(0, LocalActiveDomainSize, MyXSlices, MyYSlices, nzActive, id, np, 
                              CellType_H, CritTimeStep_H, NumberOfSolidificationEvents_H, LayerTimeTempHistory_H, deltax,
                              NMax, dTN, dTsigma, NextLayer_FirstNucleatedGrainID, PossibleNuclei_ThisRank,
                              NucleationTimes_H, NucleiLocation_H, NucleiGrainID_H, ZBound_Low);
        // Initialize active cell data structures to zero
        Kokkos::deep_copy(DiagonalLength_H, 0);
        Kokkos::deep_copy(DOCenter_H, 0);
        Kokkos::deep_copy(CritDiagonalLength_H, 0);
    }
    Kokkos::resize(NucleationTimes_H, PossibleNuclei_ThisRank);
    Kokkos::resize(NucleiLocation_H, PossibleNuclei_ThisRank);
    Kokkos::resize(NucleiGrainID_H, PossibleNuclei_ThisRank);
    
    MPI_Barrier(MPI_COMM_WORLD);
    if (id == 0)
        std::cout << "Grain structure and nucleation initialized" << std::endl;

    // Normalize solidification parameters
    AConst = AConst * deltat / deltax;
    BConst = BConst * deltat / deltax;
    CConst = CConst * deltat / deltax;
    int cycle;

    Buffer2D BufferSouthSend(Kokkos::ViewAllocateWithoutInitializing("BufferSouthSend"), BufSizeX * BufSizeZ, 5);
    Buffer2D BufferNorthSend(Kokkos::ViewAllocateWithoutInitializing("BufferNorthSend"), BufSizeX * BufSizeZ, 5);
    Buffer2D BufferEastSend(Kokkos::ViewAllocateWithoutInitializing("BufferEastSend"), BufSizeY * BufSizeZ, 5);
    Buffer2D BufferWestSend(Kokkos::ViewAllocateWithoutInitializing("BufferWestSend"), BufSizeY * BufSizeZ, 5);
    Buffer2D BufferNorthEastSend(Kokkos::ViewAllocateWithoutInitializing("BufferNorthEastSend"), BufSizeZ, 5);
    Buffer2D BufferNorthWestSend(Kokkos::ViewAllocateWithoutInitializing("BufferNorthWestSend"), BufSizeZ, 5);
    Buffer2D BufferSouthEastSend(Kokkos::ViewAllocateWithoutInitializing("BufferSouthEastSend"), BufSizeZ, 5);
    Buffer2D BufferSouthWestSend(Kokkos::ViewAllocateWithoutInitializing("BufferSouthWestSend"), BufSizeZ, 5);
    Buffer2D BufferSouthRecv(Kokkos::ViewAllocateWithoutInitializing("BufferSouthRecv"), BufSizeX * BufSizeZ, 5);
    Buffer2D BufferNorthRecv(Kokkos::ViewAllocateWithoutInitializing("BufferNorthRecv"), BufSizeX * BufSizeZ, 5);
    Buffer2D BufferEastRecv(Kokkos::ViewAllocateWithoutInitializing("BufferEastRecv"), BufSizeY * BufSizeZ, 5);
    Buffer2D BufferWestRecv(Kokkos::ViewAllocateWithoutInitializing("BufferWestRecv"), BufSizeY * BufSizeZ, 5);
    Buffer2D BufferNorthEastRecv(Kokkos::ViewAllocateWithoutInitializing("BufferNorthEastRecv"), BufSizeZ, 5);
    Buffer2D BufferNorthWestRecv(Kokkos::ViewAllocateWithoutInitializing("BufferNorthWestRecv"), BufSizeZ, 5);
    Buffer2D BufferSouthEastRecv(Kokkos::ViewAllocateWithoutInitializing("BufferSouthEastRecv"), BufSizeZ, 5);
    Buffer2D BufferSouthWestRecv(Kokkos::ViewAllocateWithoutInitializing("BufferSouthWestRecv"), BufSizeZ, 5);

    // Copy view data to GPU
    using memory_space = Kokkos::DefaultExecutionSpace::memory_space;
    ViewI GrainID_G = Kokkos::create_mirror_view_and_copy(memory_space(), GrainID_H);
    ViewI CellType_G = Kokkos::create_mirror_view_and_copy(memory_space(), CellType_H);
    ViewF DiagonalLength_G = Kokkos::create_mirror_view_and_copy(memory_space(), DiagonalLength_H);
    ViewF CritDiagonalLength_G = Kokkos::create_mirror_view_and_copy(memory_space(), CritDiagonalLength_H);
    ViewF DOCenter_G = Kokkos::create_mirror_view_and_copy(memory_space(), DOCenter_H);
    ViewI CritTimeStep_G = Kokkos::create_mirror_view_and_copy(memory_space(), CritTimeStep_H);
    ViewI LayerID_G = Kokkos::create_mirror_view_and_copy(memory_space(), LayerID_H);
    ViewF UndercoolingChange_G = Kokkos::create_mirror_view_and_copy(memory_space(), UndercoolingChange_H);
    ViewF UndercoolingCurrent_G = Kokkos::create_mirror_view_and_copy(memory_space(), UndercoolingCurrent_H);
    ViewI NucleiLocation_G = Kokkos::create_mirror_view_and_copy(memory_space(), NucleiLocation_H);
    ViewI NucleationTimes_G = Kokkos::create_mirror_view_and_copy(memory_space(), NucleationTimes_H);
    ViewI NucleiGrainID_G = Kokkos::create_mirror_view_and_copy(memory_space(), NucleiGrainID_H);
    ViewI NeighborX_G = Kokkos::create_mirror_view_and_copy(memory_space(), NeighborX_H);
    ViewI NeighborY_G = Kokkos::create_mirror_view_and_copy(memory_space(), NeighborY_H);
    ViewI NeighborZ_G = Kokkos::create_mirror_view_and_copy(memory_space(), NeighborZ_H);
    ViewI2D ItList_G = Kokkos::create_mirror_view_and_copy(memory_space(), ItList_H);
    ViewI GrainOrientation_G = Kokkos::create_mirror_view_and_copy(memory_space(), GrainOrientation_H);
    ViewF GrainUnitVector_G = Kokkos::create_mirror_view_and_copy(memory_space(), GrainUnitVector_H);
    ViewI MaxSolidificationEvents_G = Kokkos::create_mirror_view_and_copy(memory_space(), MaxSolidificationEvents_H);
    ViewI NumberOfSolidificationEvents_G =
        Kokkos::create_mirror_view_and_copy(memory_space(), NumberOfSolidificationEvents_H);
    ViewF3D LayerTimeTempHistory_G = Kokkos::create_mirror_view_and_copy(memory_space(), LayerTimeTempHistory_H);
    ViewI SolidificationEventCounter_G =
        Kokkos::create_mirror_view_and_copy(memory_space(), SolidificationEventCounter_H);
    ViewI MeltTimeStep_G = Kokkos::create_mirror_view_and_copy(memory_space(), MeltTimeStep_H);
    
    // Steering Vector
    ViewI SteeringVector(Kokkos::ViewAllocateWithoutInitializing("SteeringVector"), LocalActiveDomainSize);
    ViewI_H numSteer_H(Kokkos::ViewAllocateWithoutInitializing("SteeringVectorSize"), 1);
    numSteer_H(0) = 0;
    ViewI numSteer_G = Kokkos::create_mirror_view_and_copy(memory_space(), numSteer_H);

    if (np > 1) {
        // Ghost nodes for initial microstructure state
        GhostNodesInit(id, np, DecompositionStrategy, NeighborRank_North, NeighborRank_South, NeighborRank_East,
                       NeighborRank_West, NeighborRank_NorthEast, NeighborRank_NorthWest, NeighborRank_SouthEast,
                       NeighborRank_SouthWest, MyXSlices, MyYSlices, MyXOffset, MyYOffset, ZBound_Low, nzActive,
                       LocalActiveDomainSize, NGrainOrientations, NeighborX_G, NeighborY_G, NeighborZ_G,
                       GrainUnitVector_G, GrainOrientation_G, GrainID_G, CellType_G, DOCenter_G, DiagonalLength_G,
                       CritDiagonalLength_G);
    }

    // If specified, print initial values in some views for debugging purposes
    double InitTime = MPI_Wtime() - StartTime;
    if (id == 0)
        std::cout << "Data initialized: Time spent: " << InitTime << " s" << std::endl;
    if (PrintDebug) {
        PrintExaCAData(id, -1, np, nx, ny, nz, MyXSlices, MyYSlices, ProcessorsInXDirection, ProcessorsInYDirection,
                       GrainID_H, GrainOrientation_H, CritTimeStep_H, GrainUnitVector_H, LayerID_H, CellType_H,
                       UndercoolingChange_H, UndercoolingCurrent_H, OutputFile, DecompositionStrategy,
                       NGrainOrientations, Melted, PathToOutput, PrintDebug, false, false, false, 0, ZBound_Low,
                       nzActive, deltax, XMin, YMin, ZMin);
        MPI_Barrier(MPI_COMM_WORLD);
        if (id == 0)
            std::cout << "Initialization data file(s) printed" << std::endl;
    }
    cycle = 0;
    int IntermediateFileCounter = 0;
    for (int layernumber = 0; layernumber < NumberOfLayers; layernumber++) {

        int nn = 0; // Counter for the number of nucleation events
        int XSwitch = 0;
        double LayerTime1 = MPI_Wtime();

        // Loop continues until all liquid cells claimed by solid grains
        do {
            // Start of time step - check and see if intermediate system output is to be printed to files
            if ((PrintTimeSeries) && (cycle % TimeSeriesInc == 0)) {
                // Print current state of ExaCA simulation (up to and including the current layer's data)
                Kokkos::deep_copy(GrainID_H, GrainID_G);
                Kokkos::deep_copy(CellType_H, CellType_G);
                PrintExaCAData(id, layernumber, np, nx, ny, nz, MyXSlices, MyYSlices, ProcessorsInXDirection,
                               ProcessorsInYDirection, GrainID_H, GrainOrientation_H, CritTimeStep_H, GrainUnitVector_H,
                               LayerID_H, CellType_H, UndercoolingChange_H, UndercoolingCurrent_H, OutputFile,
                               DecompositionStrategy, NGrainOrientations, Melted, PathToOutput, 0, false, false, true,
                               IntermediateFileCounter, ZBound_Low, nzActive, deltax, XMin, YMin, ZMin);
                IntermediateFileCounter++;
            }
            cycle++;

            // Update cells on GPU - undercooling and diagonal length updates, nucleation
            StartNuclTime = MPI_Wtime();
            Nucleation(RemeltingYN, MyXSlices, MyYSlices, MyXOffset, MyYOffset, cycle, nn, CellType_G, NucleiLocation_G,
                       NucleationTimes_G, NucleiGrainID_G, GrainID_G, GrainOrientation_G, DOCenter_G, NeighborX_G,
                       NeighborY_G, NeighborZ_G, GrainUnitVector_G, CritDiagonalLength_G, DiagonalLength_G,
                       NGrainOrientations, PossibleNuclei_ThisRank, ZBound_Low, layernumber, LayerID_G);
            NuclTime += MPI_Wtime() - StartNuclTime;

            // Update cells on GPU - new active cells, solidification of old active cells
            StartCaptureTime = MPI_Wtime();
            CellCapture(np, cycle, RemeltingYN, DecompositionStrategy, LocalActiveDomainSize, LocalDomainSize,
                        MyXSlices, MyYSlices, AConst, BConst, CConst, DConst, MyXOffset, MyYOffset, ItList_G,
                        NeighborX_G, NeighborY_G, NeighborZ_G, CritTimeStep_G, UndercoolingCurrent_G,
                        UndercoolingChange_G, GrainUnitVector_G, CritDiagonalLength_G, DiagonalLength_G,
                        GrainOrientation_G, CellType_G, DOCenter_G, GrainID_G, NGrainOrientations, BufferWestSend,
                        BufferEastSend, BufferNorthSend, BufferSouthSend, BufferNorthEastSend, BufferNorthWestSend,
                        BufferSouthEastSend, BufferSouthWestSend, BufSizeX, BufSizeY, ZBound_Low, nzActive, nz,
                        layernumber, LayerID_G, SteeringVector, numSteer_G, numSteer_H, MeltTimeStep_G, SolidificationEventCounter_G,
                        NumberOfSolidificationEvents_G, LayerTimeTempHistory_G);
            CaptureTime += MPI_Wtime() - StartCaptureTime;

            if (np > 1) {
                // Update ghost nodes
                StartGhostTime = MPI_Wtime();
                if (DecompositionStrategy == 1)
                    GhostNodes1D(cycle, id, NeighborRank_North, NeighborRank_South, MyXSlices, MyYSlices, MyXOffset,
                                 MyYOffset, NeighborX_G, NeighborY_G, NeighborZ_G, CellType_G, DOCenter_G, GrainID_G,
                                 GrainUnitVector_G, GrainOrientation_G, DiagonalLength_G, CritDiagonalLength_G,
                                 NGrainOrientations, BufferNorthSend, BufferSouthSend, BufferNorthRecv, BufferSouthRecv,
                                 BufSizeX, BufSizeY, BufSizeZ, ZBound_Low);
                else
                    GhostNodes2D(cycle, id, NeighborRank_North, NeighborRank_South, NeighborRank_East,
                                 NeighborRank_West, NeighborRank_NorthEast, NeighborRank_NorthWest,
                                 NeighborRank_SouthEast, NeighborRank_SouthWest, MyXSlices, MyYSlices, MyXOffset,
                                 MyYOffset, NeighborX_G, NeighborY_G, NeighborZ_G, CellType_G, DOCenter_G, GrainID_G,
                                 GrainUnitVector_G, GrainOrientation_G, DiagonalLength_G, CritDiagonalLength_G,
                                 NGrainOrientations, BufferWestSend, BufferEastSend, BufferNorthSend, BufferSouthSend,
                                 BufferNorthEastSend, BufferNorthWestSend, BufferSouthEastSend, BufferSouthWestSend,
                                 BufferWestRecv, BufferEastRecv, BufferNorthRecv, BufferSouthRecv, BufferNorthEastRecv,
                                 BufferNorthWestRecv, BufferSouthEastRecv, BufferSouthWestRecv, BufSizeX, BufSizeY,
                                 BufSizeZ, ZBound_Low);
                GhostTime += MPI_Wtime() - StartGhostTime;
            }

            if (cycle % 1000 == 0) {
<<<<<<< HEAD
                if (RemeltingYN) IntermediateOutputAndCheck_Remelt(id, cycle, MyXSlices, MyYSlices, LocalActiveDomainSize,
                                                                   nn, XSwitch, CellType_G, MeltTimeStep_G,
                                                                   FinishTimeStep, layernumber, NumberOfLayers,
                                                                   ZBound_Low, LayerID_G);
                else IntermediateOutputAndCheck(id, cycle, MyXSlices, MyYSlices, LocalDomainSize, LocalActiveDomainSize, nn,
                                           XSwitch, CellType_G, CritTimeStep_G, SimulationType, FinishTimeStep,
                                           layernumber, NumberOfLayers, ZBound_Low, LayerID_G);
=======
                IntermediateOutputAndCheck(
                    id, np, cycle, MyXSlices, MyYSlices, LocalDomainSize, LocalActiveDomainSize, nx, ny, nz, nzActive,
                    deltax, XMin, YMin, ZMin, DecompositionStrategy, ProcessorsInXDirection, ProcessorsInYDirection, nn,
                    XSwitch, CellType_G, CellType_H, CritTimeStep_G, CritTimeStep_H, GrainID_G, GrainID_H,
                    SimulationType, FinishTimeStep, layernumber, NumberOfLayers, ZBound_Low, NGrainOrientations, Melted,
                    LayerID_G, LayerID_H, GrainOrientation_H, GrainUnitVector_H, UndercoolingChange_H,
                    UndercoolingCurrent_H, PathToOutput, OutputFile, PrintIdleTimeSeriesFrames, TimeSeriesInc,
                    IntermediateFileCounter);
>>>>>>> dda56282
            }
//            if (cycle == 12500000) {
//                Kokkos::deep_copy(GrainID_H, GrainID_G);
//                Kokkos::deep_copy(CellType_H, CellType_G);
//                Kokkos::deep_copy(CritTimeStep_H, CritTimeStep_G);
//                Kokkos::deep_copy(UndercoolingCurrent_H, UndercoolingCurrent_G);
//                Kokkos::deep_copy(UndercoolingChange_H, UndercoolingChange_G);
//                PrintExaCAData(id, np, nx, ny, nz, MyXSlices, MyYSlices, ProcessorsInXDirection, ProcessorsInYDirection,
//                               GrainID_H, GrainOrientation_H, CritTimeStep_H, GrainUnitVector_H, LayerID_H, CellType_H,
//                               UndercoolingChange_H, UndercoolingCurrent_H, OutputFile, DecompositionStrategy,
//                               NGrainOrientations, Melted, PathToOutput, PrintDebug, true, false);
//                MPI_Barrier(MPI_COMM_WORLD);
//                if (id == 0)
//                    std::cout << "Debug file printed" << std::endl;
//                XSwitch = 1;
//            }

        } while (XSwitch == 0);

        if (layernumber != NumberOfLayers - 1) {
<<<<<<< HEAD
            
=======
            // Reset intermediate file counter to zero if printing video files
            if (PrintTimeSeries)
                IntermediateFileCounter = 0;

>>>>>>> dda56282
            // Determine new active cell domain size and offset from bottom of global domain
            DomainShiftAndResize(id, MyXSlices, MyYSlices, ZBound_Low, ZBound_High, ZMin, ZMinLayer, ZMaxLayer, deltax, nzActive,
                                 LocalActiveDomainSize, BufSizeZ, layernumber);
            
            // Resize steering vector as LocalActiveDomainSize may have changed
            Kokkos::resize(SteeringVector, LocalActiveDomainSize);
            
            // Resize active cell data structures
            Kokkos::resize(DiagonalLength_G, LocalActiveDomainSize);
            Kokkos::resize(DOCenter_G, 3 * LocalActiveDomainSize);
            Kokkos::resize(CritDiagonalLength_G, 26 * LocalActiveDomainSize);

            Kokkos::resize(BufferNorthSend, BufSizeX * BufSizeZ, 5);
            Kokkos::resize(BufferSouthSend, BufSizeX * BufSizeZ, 5);
            Kokkos::resize(BufferEastSend, BufSizeY * BufSizeZ, 5);
            Kokkos::resize(BufferWestSend, BufSizeY * BufSizeZ, 5);
            Kokkos::resize(BufferNorthEastSend, BufSizeZ, 5);
            Kokkos::resize(BufferNorthWestSend, BufSizeZ, 5);
            Kokkos::resize(BufferSouthEastSend, BufSizeZ, 5);
            Kokkos::resize(BufferSouthWestSend, BufSizeZ, 5);

            Kokkos::resize(BufferNorthRecv, BufSizeX * BufSizeZ, 5);
            Kokkos::resize(BufferSouthRecv, BufSizeX * BufSizeZ, 5);
            Kokkos::resize(BufferEastRecv, BufSizeY * BufSizeZ, 5);
            Kokkos::resize(BufferWestRecv, BufSizeY * BufSizeZ, 5);
            Kokkos::resize(BufferNorthEastRecv, BufSizeZ, 5);
            Kokkos::resize(BufferNorthWestRecv, BufSizeZ, 5);
            Kokkos::resize(BufferSouthEastRecv, BufSizeZ, 5);
            Kokkos::resize(BufferSouthWestRecv, BufSizeZ, 5);
            
            // Re-zero views for active cell data structures/buffers on GPU
            ZeroInitViews(DiagonalLength_G, CritDiagonalLength_G, DOCenter_G, DecompositionStrategy, BufferWestSend, BufferEastSend,
                          BufferNorthSend, BufferSouthSend, BufferNorthEastSend,
                          BufferNorthWestSend, BufferSouthEastSend, BufferSouthWestSend,
                          BufferWestRecv, BufferEastRecv, BufferNorthRecv, BufferSouthRecv,
                          BufferNorthEastRecv, BufferNorthWestRecv, BufferSouthEastRecv,
                          BufferSouthWestRecv);
            
            if (RemeltingYN) {
                // Also resize temperature data structures exclusive to runs with remelting
                Kokkos::resize(NumberOfSolidificationEvents_H, LocalActiveDomainSize);
                Kokkos::resize(SolidificationEventCounter_H, LocalActiveDomainSize);
                Kokkos::resize(LayerTimeTempHistory_H, LocalActiveDomainSize,  MaxSolidificationEvents_H(layernumber+1), 3);
                
                Kokkos::resize(NumberOfSolidificationEvents_G, LocalActiveDomainSize);
                Kokkos::resize(SolidificationEventCounter_G, LocalActiveDomainSize);
                Kokkos::resize(LayerTimeTempHistory_G, LocalActiveDomainSize,  MaxSolidificationEvents_H(layernumber+1), 3);
                
                // Initialize temperature field for the next layer
                TempInit_Remelt(layernumber+1, id, MyXSlices, MyYSlices, nz, MyXOffset, MyYOffset, deltax, deltat, FreezingRange,
                               LayerTimeTempHistory_H, MaxSolidificationEvents_H, NumberOfSolidificationEvents_H,
                               SolidificationEventCounter_H, MeltTimeStep_H, CritTimeStep_H, UndercoolingChange_H,
                               UndercoolingCurrent_H, XMin, YMin, Melted, ZMinLayer, LayerHeight, nzActive, ZBound_Low, ZBound_High,
                               FinishTimeStep, LayerID_H, FirstValue, LastValue, RawData);
                
                // Re-initialize solid cells (part of this layer that will melt/solidify) and wall cells (cells that are
                // ignored in this layer) Estimate number of nuclei on each rank (resize later when
                // "PossibleNuclei_ThisRank" is known)
                Kokkos::resize(NucleationTimes_H, LocalActiveDomainSize);
                Kokkos::resize(NucleiLocation_H, LocalActiveDomainSize);
                Kokkos::resize(NucleiGrainID_H, LocalActiveDomainSize);

                GrainNucleiInitRemelt(layernumber + 1, LocalActiveDomainSize, MyXSlices, MyYSlices, nzActive, id, np,
                                      CellType_H, CritTimeStep_H, NumberOfSolidificationEvents_H,
                                      LayerTimeTempHistory_H, deltax, NMax, dTN, dTsigma, NextLayer_FirstNucleatedGrainID,
                                      PossibleNuclei_ThisRank, NucleationTimes_H, NucleiLocation_H, NucleiGrainID_H,
                                      ZBound_Low);
                Kokkos::resize(NucleationTimes_H, PossibleNuclei_ThisRank);
                Kokkos::resize(NucleiLocation_H, PossibleNuclei_ThisRank);
                Kokkos::resize(NucleiGrainID_H, PossibleNuclei_ThisRank);
                Kokkos::resize(NucleationTimes_G, PossibleNuclei_ThisRank);
                Kokkos::resize(NucleiLocation_G, PossibleNuclei_ThisRank);
                Kokkos::resize(NucleiGrainID_G, PossibleNuclei_ThisRank);
                
                // Deep copy updated views from host
                Kokkos::deep_copy(CellType_G, CellType_H);
                Kokkos::deep_copy(CritTimeStep_G, CritTimeStep_H);
                Kokkos::deep_copy(MeltTimeStep_G, MeltTimeStep_H);
                Kokkos::deep_copy(UndercoolingChange_G, UndercoolingChange_H);
                Kokkos::deep_copy(UndercoolingCurrent_G, UndercoolingCurrent_H);
                Kokkos::deep_copy(LayerTimeTempHistory_G, LayerTimeTempHistory_H);
                Kokkos::deep_copy(LayerID_G, LayerID_H);
                Kokkos::deep_copy(NumberOfSolidificationEvents_G, NumberOfSolidificationEvents_H);
                Kokkos::deep_copy(SolidificationEventCounter_G, SolidificationEventCounter_H);
                Kokkos::deep_copy(NucleationTimes_G, NucleationTimes_H);
                Kokkos::deep_copy(NucleiLocation_G, NucleiLocation_H);
                Kokkos::deep_copy(NucleiGrainID_G, NucleiGrainID_H);
                
            }
            else {
                // Update active cell data structures for simulation of next layer
                LayerSetup(MyXSlices, MyYSlices, MyXOffset, MyYOffset, LocalActiveDomainSize, GrainOrientation_G,
                           NGrainOrientations, GrainUnitVector_G, NeighborX_G, NeighborY_G, NeighborZ_G, DiagonalLength_G,
                           CellType_G, GrainID_G, CritDiagonalLength_G, DOCenter_G, DecompositionStrategy, ZBound_Low);
            }
            MPI_Barrier(MPI_COMM_WORLD);
            if (id == 0)
                std::cout << "Resize executed and new layer setup, GN dimensions are " << BufSizeX << " " << BufSizeY << " " << BufSizeZ << std::endl;
            
            // Update ghost nodes for grain locations and attributes
            MPI_Barrier(MPI_COMM_WORLD);
            if (np > 1) {
                GhostNodesInit(id, np, DecompositionStrategy, NeighborRank_North, NeighborRank_South, NeighborRank_East,
                               NeighborRank_West, NeighborRank_NorthEast, NeighborRank_NorthWest,
                               NeighborRank_SouthEast, NeighborRank_SouthWest, MyXSlices, MyYSlices, MyXOffset,
                               MyYOffset, ZBound_Low, nzActive, LocalActiveDomainSize, NGrainOrientations, NeighborX_G,
                               NeighborY_G, NeighborZ_G, GrainUnitVector_G, GrainOrientation_G, GrainID_G, CellType_G,
                               DOCenter_G, DiagonalLength_G, CritDiagonalLength_G);
            }
           // XSwitch = 0;
            MPI_Barrier(MPI_COMM_WORLD);
            double LayerTime2 = MPI_Wtime();
            cycle = 0;
            if (id == 0)
                std::cout << "Time for layer number " << layernumber << " was " << LayerTime2 - LayerTime1
                          << " s, starting layer " << layernumber + 1 << std::endl;
        }
        else {
            MPI_Barrier(MPI_COMM_WORLD);
            double LayerTime2 = MPI_Wtime();
            if (id == 0)
                std::cout << "Time for final layer was " << LayerTime2 - LayerTime1 << " s" << std::endl;
        }
    }

    double RunTime = MPI_Wtime() - InitTime;

    // Copy GPU results for GrainID back to CPU for printing to file(s)
    Kokkos::deep_copy(GrainID_H, GrainID_G);
    Kokkos::deep_copy(CellType_H, CellType_G);

    MPI_Barrier(MPI_COMM_WORLD);
    if ((PrintMisorientation) || (PrintFullOutput)) {
        if (id == 0)
            std::cout << "Collecting data on rank 0 and printing to files" << std::endl;
        PrintExaCAData(id, NumberOfLayers - 1, np, nx, ny, nz, MyXSlices, MyYSlices, ProcessorsInXDirection,
                       ProcessorsInYDirection, GrainID_H, GrainOrientation_H, CritTimeStep_H, GrainUnitVector_H,
                       LayerID_H, CellType_H, UndercoolingChange_H, UndercoolingCurrent_H, OutputFile,
                       DecompositionStrategy, NGrainOrientations, Melted, PathToOutput, 0, PrintMisorientation,
                       PrintFullOutput, false, 0, ZBound_Low, nzActive, deltax, XMin, YMin, ZMin);
    }
    else {
        if (id == 0)
            std::cout << "No output files to be printed, exiting program" << std::endl;
    }

    double OutTime = MPI_Wtime() - RunTime - InitTime;
    double InitMaxTime, InitMinTime, OutMaxTime, OutMinTime = 0.0;
    double NuclMaxTime, NuclMinTime, CaptureMaxTime, CaptureMinTime, GhostMaxTime, GhostMinTime = 0.0;
    MPI_Allreduce(&InitTime, &InitMaxTime, 1, MPI_DOUBLE, MPI_MAX, MPI_COMM_WORLD);
    MPI_Allreduce(&InitTime, &InitMinTime, 1, MPI_DOUBLE, MPI_MIN, MPI_COMM_WORLD);
    MPI_Allreduce(&NuclTime, &NuclMaxTime, 1, MPI_DOUBLE, MPI_MAX, MPI_COMM_WORLD);
    MPI_Allreduce(&NuclTime, &NuclMinTime, 1, MPI_DOUBLE, MPI_MIN, MPI_COMM_WORLD);
    MPI_Allreduce(&CaptureTime, &CaptureMaxTime, 1, MPI_DOUBLE, MPI_MAX, MPI_COMM_WORLD);
    MPI_Allreduce(&CaptureTime, &CaptureMinTime, 1, MPI_DOUBLE, MPI_MIN, MPI_COMM_WORLD);
    MPI_Allreduce(&GhostTime, &GhostMaxTime, 1, MPI_DOUBLE, MPI_MAX, MPI_COMM_WORLD);
    MPI_Allreduce(&GhostTime, &GhostMinTime, 1, MPI_DOUBLE, MPI_MIN, MPI_COMM_WORLD);
    MPI_Allreduce(&OutTime, &OutMaxTime, 1, MPI_DOUBLE, MPI_MAX, MPI_COMM_WORLD);
    MPI_Allreduce(&OutTime, &OutMinTime, 1, MPI_DOUBLE, MPI_MIN, MPI_COMM_WORLD);

    PrintExaCALog(id, np, InputFile, SimulationType, DecompositionStrategy, MyXSlices, MyYSlices, MyXOffset, MyYOffset,
                  AConst, BConst, CConst, DConst, FreezingRange, deltax, NMax, dTN, dTsigma, tempfile,
                  TempFilesInSeries, HT_deltax, RemeltingYN, deltat, NumberOfLayers, LayerHeight, SubstrateFileName,
                  BaseplateGrainSpacing, PowderGrainSpacing, UseSubstrateFile, G, R, nx, ny, nz, FractSurfaceSitesActive, PathToOutput,
                  NSpotsX, NSpotsY, SpotOffset, SpotRadius, OutputFile, InitTime, RunTime, OutTime, cycle, InitMaxTime,
                  InitMinTime, NuclMaxTime, NuclMinTime, CaptureMaxTime, CaptureMinTime, GhostMaxTime, GhostMinTime,
                  OutMaxTime, OutMinTime);
}<|MERGE_RESOLUTION|>--- conflicted
+++ resolved
@@ -22,18 +22,10 @@
     double StartNuclTime, StartCaptureTime, StartGhostTime;
     double StartTime = MPI_Wtime();
 
-    int nx, ny, nz, DecompositionStrategy, NumberOfLayers, LayerHeight, TempFilesInSeries, NSpotsX, NSpotsY, SpotOffset, SpotRadius, PrintDebug;
+    int nx, ny, nz, DecompositionStrategy, NumberOfLayers, LayerHeight, TempFilesInSeries, NSpotsX, NSpotsY, SpotOffset, SpotRadius, PrintDebug, TimeSeriesInc;
     unsigned int NumberOfTemperatureDataPoints = 0; // Initialized to 0 - updated if/when temperature files are read
-<<<<<<< HEAD
-    bool PrintMisorientation, PrintFullOutput, UseSubstrateFile, ExtraWalls, RemeltingYN;
-    float BaseplateGrainSpacing, PowderGrainSpacing;
-    double HT_deltax, deltax, deltat, FractSurfaceSitesActive, G, R, AConst, BConst, CConst, DConst, FreezingRange,
-        NMax, dTN, dTsigma;
-    std::string SimulationType, SubstrateFileName, tempfile, OutputFile, GrainOrientationFile, PathToOutput;
-=======
     bool ExtraWalls = false; // If simulating a spot melt problem where the side walls are not part of the substrate,
                              // this is changed to true in the input file
-    int PrintDebug, TimeSeriesInc;
     bool PrintMisorientation, PrintFullOutput, RemeltingYN, UseSubstrateFile, PrintTimeSeries,
         PrintIdleTimeSeriesFrames;
     float SubstrateGrainSpacing;
@@ -41,32 +33,15 @@
         NMax, dTN, dTsigma;
     std::string SubstrateFileName, temppath, tempfile, SimulationType, OutputFile, GrainOrientationFile, PathToOutput;
     std::vector<std::string> temp_paths;
->>>>>>> dda56282
 
     // Read input file given on the command line
     InputReadFromFile(id, InputFile, SimulationType, DecompositionStrategy, AConst, BConst, CConst, DConst,
-<<<<<<< HEAD
-                      FreezingRange, deltax, NMax, dTN, dTsigma, OutputFile, GrainOrientationFile, tempfile,
-                      TempFilesInSeries, ExtraWalls, HT_deltax, RemeltingYN, deltat, NumberOfLayers, LayerHeight,
-                      SubstrateFileName, BaseplateGrainSpacing, PowderGrainSpacing, UseSubstrateFile, G, R, nx, ny, nz,
-                      FractSurfaceSitesActive, PathToOutput, PrintDebug, PrintMisorientation, PrintFullOutput, NSpotsX,
-                      NSpotsY, SpotOffset, SpotRadius);
-    
-    // Neighbor lists for cells
-    ViewI_H NeighborX_H(Kokkos::ViewAllocateWithoutInitializing("NeighborX"), 26);
-    ViewI_H NeighborY_H(Kokkos::ViewAllocateWithoutInitializing("NeighborY"), 26);
-    ViewI_H NeighborZ_H(Kokkos::ViewAllocateWithoutInitializing("NeighborZ"), 26);
-    ViewI2D_H ItList_H(Kokkos::ViewAllocateWithoutInitializing("ItList"), 9, 26);
-    AssignNeighbors(NeighborX_H, NeighborY_H, NeighborZ_H, ItList_H);
-    
-=======
                       FreezingRange, deltax, NMax, dTN, dTsigma, OutputFile, GrainOrientationFile, temppath, tempfile,
                       TempFilesInSeries, temp_paths, ExtraWalls, HT_deltax, RemeltingYN, deltat, NumberOfLayers,
                       LayerHeight, SubstrateFileName, SubstrateGrainSpacing, UseSubstrateFile, G, R, nx, ny, nz,
                       FractSurfaceSitesActive, PathToOutput, PrintDebug, PrintMisorientation, PrintFullOutput, NSpotsX,
                       NSpotsY, SpotOffset, SpotRadius, PrintTimeSeries, TimeSeriesInc, PrintIdleTimeSeriesFrames);
 
->>>>>>> dda56282
     // Grid decomposition
     int ProcessorsInXDirection, ProcessorsInYDirection;
     // Variables characterizing local processor grids relative to global domain
@@ -76,7 +51,11 @@
     // Positive X/Negative X directions are West/East, Positive Y/NegativeY directions are North/South
     int NeighborRank_North, NeighborRank_South, NeighborRank_East, NeighborRank_West, NeighborRank_NorthEast,
         NeighborRank_NorthWest, NeighborRank_SouthEast, NeighborRank_SouthWest;
-
+    // Neighbor lists for cells
+    ViewI_H NeighborX_H(Kokkos::ViewAllocateWithoutInitializing("NeighborX"), 26);
+    ViewI_H NeighborY_H(Kokkos::ViewAllocateWithoutInitializing("NeighborY"), 26);
+    ViewI_H NeighborZ_H(Kokkos::ViewAllocateWithoutInitializing("NeighborZ"), 26);
+    ViewI2D_H ItList_H(Kokkos::ViewAllocateWithoutInitializing("ItList"), 9, 26);
     // ****** Parameters used when reading and using temperature data from files ******
     float XMin, YMin, ZMin, XMax, YMax, ZMax; // Simulation bounds in X, Y, and Z
     float *ZMinLayer = new float[NumberOfLayers]; // Lower Z bound for input temperature data for each layer
@@ -88,44 +67,13 @@
     // With no remelting, each data point has 5 values (X, Y, Z coordinates, liquidus time, and either solidus time OR
     // cooling rate) Initial estimate for size
     std::vector<double> RawData(1000000);
+    // Maximum number of times a cell in a given layer undergoes solidification
     ViewI_H MaxSolidificationEvents_H(Kokkos::ViewAllocateWithoutInitializing("NumberOfRemeltEvents"), NumberOfLayers);
 
     // Contains "NumberOfLayers" values corresponding to the location within "RawData" of the first/last data element in each
     // temperature file
     int *FirstValue = new int[NumberOfLayers];
     int *LastValue = new int[NumberOfLayers];
-<<<<<<< HEAD
-    // ****** End parameters used when reading and using temperature data from files ******
-    
-    // Local (MPI rank) domain size
-    int ZBound_Low, ZBound_High, nzActive, LocalActiveDomainSize; // These characterize the "active" portion of the solidification domain
-    long int LocalDomainSize; // This is the total number of cells on each MPI rank
-    // Buffers for ghost node data (fixed size in X/Y, adjust size in Z with active domain size)
-    int BufSizeX, BufSizeY, BufSizeZ;
-    
-    // Read in temperature data and perform the domain decomposition (ReadTemperatureFiles, which calls the decomposition functions)
-    // Otherwise, no temperature data needs to be read; only need to call the decomposition functions
-    if ((SimulationType == "R")||(SimulationType == "RM")) {
-        ReadTemperatureFiles(RemeltingYN, DecompositionStrategy, MaxSolidificationEvents_H, 
-                         id, np, MyXSlices, MyYSlices, MyXOffset, MyYOffset, NeighborRank_North,
-                         NeighborRank_South, NeighborRank_East, NeighborRank_West, NeighborRank_NorthEast,
-                         NeighborRank_NorthWest, NeighborRank_SouthEast, NeighborRank_SouthWest, deltax, HT_deltax, nx, ny,
-                         nz, ProcessorsInXDirection, ProcessorsInYDirection, tempfile, XMin, XMax, YMin, YMax, ZMin, ZMax,
-                         FreezingRange, LayerHeight, NumberOfLayers, TempFilesInSeries, NumberOfTemperatureDataPoints,
-                         ZMinLayer, ZMaxLayer, FirstValue, LastValue, ZBound_Low, nzActive, ZBound_High, LocalActiveDomainSize, LocalDomainSize, RawData, BufSizeX, BufSizeY, BufSizeZ);
-    }
-    else {
-        InitialDecomposition(DecompositionStrategy, nx, ny, ProcessorsInXDirection, ProcessorsInYDirection, id, np,
-                             NeighborRank_North, NeighborRank_South, NeighborRank_East, NeighborRank_West,
-                             NeighborRank_NorthEast, NeighborRank_NorthWest, NeighborRank_SouthEast,
-                             NeighborRank_SouthWest);
-
-        MyXOffset = XOffsetCalc(id, nx, ProcessorsInXDirection, ProcessorsInYDirection, DecompositionStrategy);
-        MyXSlices = XMPSlicesCalc(id, nx, ProcessorsInXDirection, ProcessorsInYDirection, DecompositionStrategy);
-
-        MyYOffset = YOffsetCalc(id, ny, ProcessorsInYDirection, np, DecompositionStrategy);
-        MyYSlices = YMPSlicesCalc(id, ny, ProcessorsInYDirection, np, DecompositionStrategy);
-=======
 
     // Intialize neighbor list structures (NeighborX, NeighborY, NeighborZ, and ItList)
     NeighborListInit(NeighborX_H, NeighborY_H, NeighborZ_H, ItList_H);
@@ -143,23 +91,31 @@
                         NeighborRank_NorthWest, NeighborRank_SouthEast, NeighborRank_SouthWest, nx, ny, nz,
                         ProcessorsInXDirection, ProcessorsInYDirection, LocalDomainSize);
 
+    // Set bounds for the "active" portion of the domain for layer 0: Z = ZBound_Low through Z = ZBoundHigh, for a total of nzActive sets of cells in the Z direction
+    // Each MPI rank has "LocalActiveDomainSize" number of cells
+    // For directional solidification, all cells but the bottom wall (Z = 0) are part of the active domain
+    // For spot melts, all cells for a given layer, starting at Z = 1, to the top of each layer's spots) are part of the active domain. Temperature data starts at Z = 2, while active cells pad the data starting at Z = 1
+    // For problems using input temperature data, the data stretches from Z = 2 through the top of the layer's data, depending on values for ZMinLayer[layernumber] and ZMaxLayer[layernumber], where data at Z = ZMinLayer[0] corresponds to data starting at Z = 2 of the global domain
+    int ZBound_Low, ZBound_High, nzActive, LocalActiveDomainSize; // Number of active cells on this MPI rank - to be set in ReadTemperatureData
+    DomainShiftAndResize(SimulationType, id, MyXSlices, MyYSlices, ZBound_Low, ZBound_High, ZMin, ZMinLayer, ZMaxLayer, deltax,
+                         nzActive, nz, SpotRadius, LocalActiveDomainSize, 0, LayerHeight);
+
     // Read in temperature data from files, stored in "RawData", with the appropriate MPI ranks storing the appropriate
-    // data
-    if (SimulationType == "R")
-        ReadTemperatureData(deltax, HT_deltax, MyXSlices, MyYSlices, MyXOffset, MyYOffset, nx, ny, XMin, YMin,
-                            temp_paths, NumberOfLayers, TempFilesInSeries, NumberOfTemperatureDataPoints, RawData,
-                            FirstValue, LastValue);
->>>>>>> dda56282
-
-    }
+    // data based on the domain decomposition. Also obtain the maximum number of times a cell will solidify for each layer
+    if ((SimulationType == "R")||(SimulationType == "RM"))
+        ReadTemperatureData(id, RemeltingYN, MaxSolidificationEvents_H, MyXSlices,
+                            MyYSlices, MyXOffset, MyYOffset, deltax, HT_deltax, nx, ny, XMin, YMin,
+                            temp_paths, FreezingRange, LayerHeight, NumberOfLayers,
+                            TempFilesInSeries, NumberOfTemperatureDataPoints, ZMinLayer,
+                            ZMaxLayer, FirstValue, LastValue, RawData);
+    else if (SimulationType == "SM")
+        MaxSolidificationEventSpotCount(nx, ny, NSpotsX, NSpotsY, SpotRadius, SpotOffset, NumberOfLayers, MaxSolidificationEvents_H);
+    
+    // If performing a spot melt pattern simulation with remelting, the geometry of the spots can be used to determine the maximium number of times a cell will solidify (each layer has the same spot pattern, so this will be the same for each layer)
     MPI_Barrier(MPI_COMM_WORLD);
     if (id == 0)
-<<<<<<< HEAD
-        std::cout << "Mesh initialized" << std::endl;
-=======
         std::cout << "Mesh initialized and (if being used), temperature data read" << std::endl;
-
->>>>>>> dda56282
+    
     // Temperature fields characterized by these variables:
     // For simulations that include remelting (initialize 0 size, resize only if they will be used):
     // A view that holds melting time step, liquidus time step, and cooling rate/time step data for all cells this layer
@@ -194,7 +150,7 @@
         // input temperature data from files using reduced/sparse data format
         TempInit_Reduced(id, MyXSlices, MyYSlices, MyXOffset, MyYOffset, deltax, HT_deltax, deltat, nx, ny, nz,
                          CritTimeStep_H, UndercoolingChange_H, UndercoolingCurrent_H, XMin, YMin, ZMin, Melted,
-                         ZMinLayer, ZMaxLayer, LayerHeight, NumberOfLayers, nzActive, ZBound_Low, ZBound_High,
+                         ZMinLayer, ZMaxLayer, LayerHeight, NumberOfLayers,
                          FinishTimeStep, FreezingRange, LayerID_H, FirstValue, LastValue, RawData);
     }
     else if (SimulationType == "RM") {
@@ -202,21 +158,20 @@
         TempInit_Remelt(0, id, MyXSlices, MyYSlices, nz, MyXOffset, MyYOffset, deltax, deltat, FreezingRange,
                        LayerTimeTempHistory_H, MaxSolidificationEvents_H, NumberOfSolidificationEvents_H,
                        SolidificationEventCounter_H, MeltTimeStep_H, CritTimeStep_H, UndercoolingChange_H,
-                       UndercoolingCurrent_H, XMin, YMin, Melted, ZMinLayer, LayerHeight, nzActive, ZBound_Low, ZBound_High,
+                       UndercoolingCurrent_H, XMin, YMin, Melted, ZMinLayer, LayerHeight, nzActive, ZBound_Low,
                        FinishTimeStep, LayerID_H, FirstValue, LastValue, RawData);
     }
-    else if (SimulationType == "S") {
+    else if ((SimulationType == "S") || (SimulationType == "SM")) {
         // spot melt array test problem
-        TempInit_SpotMelt(G, R, SimulationType, id, MyXSlices, MyYSlices, MyXOffset, MyYOffset, deltax, deltat, nz,
+        TempInit_SpotMelt(RemeltingYN, 0, G, R, SimulationType, id, MyXSlices, MyYSlices, MyXOffset, MyYOffset, deltax, deltat, nz, MeltTimeStep_H,
                           CritTimeStep_H, UndercoolingChange_H, UndercoolingCurrent_H, Melted, LayerHeight,
-                          NumberOfLayers, nzActive, ZBound_Low, ZBound_High, FreezingRange, LayerID_H, NSpotsX, NSpotsY,
-                          SpotRadius, SpotOffset);
+                          NumberOfLayers, FreezingRange, LayerID_H, NSpotsX, NSpotsY,
+                          SpotRadius, SpotOffset, ZBound_Low, nzActive, LayerTimeTempHistory_H, NumberOfSolidificationEvents_H, SolidificationEventCounter_H);
     }
     else if (SimulationType == "C") {
         // directional/constrained solidification test problem
         TempInit_DirSolidification(G, R, id, MyXSlices, MyYSlices, MyXOffset, MyYOffset, deltax, deltat, nx, ny, nz,
-                                   CritTimeStep_H, UndercoolingChange_H, UndercoolingCurrent_H, Melted, nzActive,
-                                   ZBound_Low, ZBound_High, LayerID_H);
+                                   CritTimeStep_H, UndercoolingChange_H, UndercoolingCurrent_H, Melted, LayerID_H);
     }
     // Delete temporary data structure for temperature data read if remelting isn't considered
     // With remelting, each layer's temperature data is initialized at the end of the previous layer, so RawData
@@ -259,10 +214,10 @@
             SubstrateInit_FromFile(SubstrateFileName, RemeltingYN, nz, MyXSlices, MyYSlices, MyXOffset, MyYOffset, id,
                                    CritTimeStep_H, GrainID_H);
         else
-            SubstrateInit_FromGrainSpacing(BaseplateGrainSpacing, PowderGrainSpacing, nx, ny, nz, nzActive, MyXSlices,
+            SubstrateInit_FromGrainSpacing(RemeltingYN, SubstrateGrainSpacing, nx, ny, nz, nzActive, MyXSlices,
                                            MyYSlices, MyXOffset, MyYOffset, LocalActiveDomainSize, id, np, deltax,
-                                           GrainID_H, CritTimeStep_H, LayerHeight, NumberOfLayers);
-        if (SimulationType != "RM") ActiveCellWallInit(id, MyXSlices, MyYSlices, nx, ny, nz, MyXOffset, MyYOffset, CellType_H, GrainID_H,
+                                           GrainID_H, CritTimeStep_H);
+        if ((SimulationType != "RM") && (SimulationType != "SM")) ActiveCellWallInit(id, MyXSlices, MyYSlices, nx, ny, nz, MyXOffset, MyYOffset, CellType_H, GrainID_H,
                            CritTimeStep_H, ItList_H, NeighborX_H, NeighborY_H, NeighborZ_H, UndercoolingChange_H,
                            ExtraWalls);
     }
@@ -271,7 +226,17 @@
     ViewI_H NucleiGrainID_H(Kokkos::ViewAllocateWithoutInitializing("NucleiGrainID"), LocalActiveDomainSize);
     ViewI_H NucleationTimes_H(Kokkos::ViewAllocateWithoutInitializing("NucleationTimes"), LocalActiveDomainSize);
     ViewI_H NucleiLocation_H(Kokkos::ViewAllocateWithoutInitializing("NucleiLocation"), LocalActiveDomainSize);
-    if (SimulationType != "RM") {
+    if ((SimulationType == "RM") || (SimulationType == "SM")) {
+        GrainNucleiInitRemelt(0, MyXSlices, MyYSlices, nzActive, id, np,
+                              CellType_H, CritTimeStep_H, NumberOfSolidificationEvents_H, LayerTimeTempHistory_H, deltax,
+                              NMax, dTN, dTsigma, NextLayer_FirstNucleatedGrainID, PossibleNuclei_ThisRank,
+                              NucleationTimes_H, NucleiLocation_H, NucleiGrainID_H, ZBound_Low);
+        // Initialize active cell data structures to zero
+        Kokkos::deep_copy(DiagonalLength_H, 0);
+        Kokkos::deep_copy(DOCenter_H, 0);
+        Kokkos::deep_copy(CritDiagonalLength_H, 0);
+    }
+    else {
         GrainInit(-1, NGrainOrientations, DecompositionStrategy, nz, LocalActiveDomainSize, MyXSlices, MyYSlices, MyXOffset,
                   MyYOffset, id, np, NeighborRank_North, NeighborRank_South, NeighborRank_East, NeighborRank_West,
                   NeighborRank_NorthEast, NeighborRank_NorthWest, NeighborRank_SouthEast, NeighborRank_SouthWest, ItList_H,
@@ -283,16 +248,7 @@
                    NeighborRank_SouthEast, NeighborRank_SouthWest, NucleiLocation_H, NucleationTimes_H, CellType_H,
                    GrainID_H, CritTimeStep_H, UndercoolingChange_H);
     }
-    else {
-        GrainNucleiInitRemelt(0, LocalActiveDomainSize, MyXSlices, MyYSlices, nzActive, id, np, 
-                              CellType_H, CritTimeStep_H, NumberOfSolidificationEvents_H, LayerTimeTempHistory_H, deltax,
-                              NMax, dTN, dTsigma, NextLayer_FirstNucleatedGrainID, PossibleNuclei_ThisRank,
-                              NucleationTimes_H, NucleiLocation_H, NucleiGrainID_H, ZBound_Low);
-        // Initialize active cell data structures to zero
-        Kokkos::deep_copy(DiagonalLength_H, 0);
-        Kokkos::deep_copy(DOCenter_H, 0);
-        Kokkos::deep_copy(CritDiagonalLength_H, 0);
-    }
+
     Kokkos::resize(NucleationTimes_H, PossibleNuclei_ThisRank);
     Kokkos::resize(NucleiLocation_H, PossibleNuclei_ThisRank);
     Kokkos::resize(NucleiGrainID_H, PossibleNuclei_ThisRank);
@@ -307,6 +263,18 @@
     CConst = CConst * deltat / deltax;
     int cycle;
 
+    // Buffers for ghost node data (fixed size)
+    int BufSizeX, BufSizeY, BufSizeZ;
+    if (DecompositionStrategy == 1) {
+        BufSizeX = MyXSlices;
+        BufSizeY = 0;
+        BufSizeZ = nzActive;
+    }
+    else {
+        BufSizeX = MyXSlices - 2;
+        BufSizeY = MyYSlices - 2;
+        BufSizeZ = nzActive;
+    }
     Buffer2D BufferSouthSend(Kokkos::ViewAllocateWithoutInitializing("BufferSouthSend"), BufSizeX * BufSizeZ, 5);
     Buffer2D BufferNorthSend(Kokkos::ViewAllocateWithoutInitializing("BufferNorthSend"), BufSizeX * BufSizeZ, 5);
     Buffer2D BufferEastSend(Kokkos::ViewAllocateWithoutInitializing("BufferEastSend"), BufSizeY * BufSizeZ, 5);
@@ -451,24 +419,20 @@
             }
 
             if (cycle % 1000 == 0) {
-<<<<<<< HEAD
-                if (RemeltingYN) IntermediateOutputAndCheck_Remelt(id, cycle, MyXSlices, MyYSlices, LocalActiveDomainSize,
-                                                                   nn, XSwitch, CellType_G, MeltTimeStep_G,
-                                                                   FinishTimeStep, layernumber, NumberOfLayers,
-                                                                   ZBound_Low, LayerID_G);
-                else IntermediateOutputAndCheck(id, cycle, MyXSlices, MyYSlices, LocalDomainSize, LocalActiveDomainSize, nn,
-                                           XSwitch, CellType_G, CritTimeStep_G, SimulationType, FinishTimeStep,
-                                           layernumber, NumberOfLayers, ZBound_Low, LayerID_G);
-=======
-                IntermediateOutputAndCheck(
-                    id, np, cycle, MyXSlices, MyYSlices, LocalDomainSize, LocalActiveDomainSize, nx, ny, nz, nzActive,
-                    deltax, XMin, YMin, ZMin, DecompositionStrategy, ProcessorsInXDirection, ProcessorsInYDirection, nn,
-                    XSwitch, CellType_G, CellType_H, CritTimeStep_G, CritTimeStep_H, GrainID_G, GrainID_H,
-                    SimulationType, FinishTimeStep, layernumber, NumberOfLayers, ZBound_Low, NGrainOrientations, Melted,
-                    LayerID_G, LayerID_H, GrainOrientation_H, GrainUnitVector_H, UndercoolingChange_H,
-                    UndercoolingCurrent_H, PathToOutput, OutputFile, PrintIdleTimeSeriesFrames, TimeSeriesInc,
-                    IntermediateFileCounter);
->>>>>>> dda56282
+                if (RemeltingYN) IntermediateOutputAndCheck_Remelt(id, np, cycle, MyXSlices, MyYSlices, LocalActiveDomainSize, nx, ny, nz, nzActive,
+                                                                   deltax, XMin, YMin, ZMin, DecompositionStrategy, ProcessorsInXDirection, ProcessorsInYDirection, nn,
+                                                                   XSwitch, CellType_G, CellType_H, CritTimeStep_H, MeltTimeStep_G, GrainID_G, GrainID_H,
+                                                                   layernumber, NumberOfLayers, ZBound_Low, NGrainOrientations, Melted,
+                                                                   LayerID_G, LayerID_H, GrainOrientation_H, GrainUnitVector_H, UndercoolingChange_H,
+                                                                   UndercoolingCurrent_H, PathToOutput, OutputFile, PrintIdleTimeSeriesFrames, TimeSeriesInc,
+                                                                   IntermediateFileCounter);
+                else IntermediateOutputAndCheck(id, np, cycle, MyXSlices, MyYSlices, LocalDomainSize, LocalActiveDomainSize, nx, ny, nz, nzActive,
+                                                                deltax, XMin, YMin, ZMin, DecompositionStrategy, ProcessorsInXDirection, ProcessorsInYDirection, nn,
+                                                                XSwitch, CellType_G, CellType_H, CritTimeStep_G, CritTimeStep_H, GrainID_G, GrainID_H,
+                                                                SimulationType, FinishTimeStep, layernumber, NumberOfLayers, ZBound_Low, NGrainOrientations, Melted,
+                                                                LayerID_G, LayerID_H, GrainOrientation_H, GrainUnitVector_H, UndercoolingChange_H,
+                                                                UndercoolingCurrent_H, PathToOutput, OutputFile, PrintIdleTimeSeriesFrames, TimeSeriesInc,
+                                                                IntermediateFileCounter);
             }
 //            if (cycle == 12500000) {
 //                Kokkos::deep_copy(GrainID_H, GrainID_G);
@@ -489,17 +453,14 @@
         } while (XSwitch == 0);
 
         if (layernumber != NumberOfLayers - 1) {
-<<<<<<< HEAD
-            
-=======
+
             // Reset intermediate file counter to zero if printing video files
             if (PrintTimeSeries)
                 IntermediateFileCounter = 0;
 
->>>>>>> dda56282
             // Determine new active cell domain size and offset from bottom of global domain
-            DomainShiftAndResize(id, MyXSlices, MyYSlices, ZBound_Low, ZBound_High, ZMin, ZMinLayer, ZMaxLayer, deltax, nzActive,
-                                 LocalActiveDomainSize, BufSizeZ, layernumber);
+            DomainShiftAndResize(SimulationType, id, MyXSlices, MyYSlices, ZBound_Low, ZBound_High, ZMin, ZMinLayer, ZMaxLayer, deltax, nzActive, nz, SpotRadius,
+                                 LocalActiveDomainSize, layernumber + 1, LayerHeight);
             
             // Resize steering vector as LocalActiveDomainSize may have changed
             Kokkos::resize(SteeringVector, LocalActiveDomainSize);
@@ -546,11 +507,18 @@
                 Kokkos::resize(LayerTimeTempHistory_G, LocalActiveDomainSize,  MaxSolidificationEvents_H(layernumber+1), 3);
                 
                 // Initialize temperature field for the next layer
-                TempInit_Remelt(layernumber+1, id, MyXSlices, MyYSlices, nz, MyXOffset, MyYOffset, deltax, deltat, FreezingRange,
+                if (SimulationType == "RM")
+                    TempInit_Remelt(layernumber+1, id, MyXSlices, MyYSlices, nz, MyXOffset, MyYOffset, deltax, deltat, FreezingRange,
                                LayerTimeTempHistory_H, MaxSolidificationEvents_H, NumberOfSolidificationEvents_H,
                                SolidificationEventCounter_H, MeltTimeStep_H, CritTimeStep_H, UndercoolingChange_H,
-                               UndercoolingCurrent_H, XMin, YMin, Melted, ZMinLayer, LayerHeight, nzActive, ZBound_Low, ZBound_High,
+                               UndercoolingCurrent_H, XMin, YMin, Melted, ZMinLayer, LayerHeight, nzActive, ZBound_Low,
                                FinishTimeStep, LayerID_H, FirstValue, LastValue, RawData);
+                else if (SimulationType == "SM")
+                    TempInit_SpotMelt(RemeltingYN, layernumber, G, R, SimulationType, id, MyXSlices, MyYSlices, MyXOffset, MyYOffset, deltax, deltat, nz, MeltTimeStep_H,
+                                      CritTimeStep_H, UndercoolingChange_H, UndercoolingCurrent_H, Melted, LayerHeight,
+                                      NumberOfLayers, FreezingRange, LayerID_H, NSpotsX, NSpotsY,
+                                      SpotRadius, SpotOffset, ZBound_Low, nzActive, LayerTimeTempHistory_H, NumberOfSolidificationEvents_H, SolidificationEventCounter_H);
+
                 
                 // Re-initialize solid cells (part of this layer that will melt/solidify) and wall cells (cells that are
                 // ignored in this layer) Estimate number of nuclei on each rank (resize later when
@@ -559,7 +527,7 @@
                 Kokkos::resize(NucleiLocation_H, LocalActiveDomainSize);
                 Kokkos::resize(NucleiGrainID_H, LocalActiveDomainSize);
 
-                GrainNucleiInitRemelt(layernumber + 1, LocalActiveDomainSize, MyXSlices, MyYSlices, nzActive, id, np,
+                GrainNucleiInitRemelt(layernumber + 1, MyXSlices, MyYSlices, nzActive, id, np,
                                       CellType_H, CritTimeStep_H, NumberOfSolidificationEvents_H,
                                       LayerTimeTempHistory_H, deltax, NMax, dTN, dTsigma, NextLayer_FirstNucleatedGrainID,
                                       PossibleNuclei_ThisRank, NucleationTimes_H, NucleiLocation_H, NucleiGrainID_H,
@@ -590,7 +558,7 @@
                 // Update active cell data structures for simulation of next layer
                 LayerSetup(MyXSlices, MyYSlices, MyXOffset, MyYOffset, LocalActiveDomainSize, GrainOrientation_G,
                            NGrainOrientations, GrainUnitVector_G, NeighborX_G, NeighborY_G, NeighborZ_G, DiagonalLength_G,
-                           CellType_G, GrainID_G, CritDiagonalLength_G, DOCenter_G, DecompositionStrategy, ZBound_Low);
+                           CellType_G, GrainID_G, CritDiagonalLength_G, DOCenter_G, ZBound_Low);
             }
             MPI_Barrier(MPI_COMM_WORLD);
             if (id == 0)
@@ -660,7 +628,7 @@
     PrintExaCALog(id, np, InputFile, SimulationType, DecompositionStrategy, MyXSlices, MyYSlices, MyXOffset, MyYOffset,
                   AConst, BConst, CConst, DConst, FreezingRange, deltax, NMax, dTN, dTsigma, tempfile,
                   TempFilesInSeries, HT_deltax, RemeltingYN, deltat, NumberOfLayers, LayerHeight, SubstrateFileName,
-                  BaseplateGrainSpacing, PowderGrainSpacing, UseSubstrateFile, G, R, nx, ny, nz, FractSurfaceSitesActive, PathToOutput,
+                  SubstrateGrainSpacing, UseSubstrateFile, G, R, nx, ny, nz, FractSurfaceSitesActive, PathToOutput,
                   NSpotsX, NSpotsY, SpotOffset, SpotRadius, OutputFile, InitTime, RunTime, OutTime, cycle, InitMaxTime,
                   InitMinTime, NuclMaxTime, NuclMinTime, CaptureMaxTime, CaptureMinTime, GhostMaxTime, GhostMinTime,
                   OutMaxTime, OutMinTime);
