// Copyright 2021 Lawrence Livermore National Security, LLC and other ExaCA Project Developers.
// See the top-level LICENSE file for details.
//
// SPDX-License-Identifier: MIT

#include "runCA.hpp"

#include "CAghostnodes.hpp"
#include "CAinitialize.hpp"
#include "CAprint.hpp"
#include "CAtypes.hpp"
#include "CAupdate.hpp"

#include "mpi.h"

#include <string>
#include <vector>

void RunProgram_Reduced(int id, int np, std::string SimulationType, std::string InputFile) {
    double NuclTime = 0.0, CaptureTime = 0.0, GhostTime = 0.0;
    double StartNuclTime, StartCaptureTime, StartGhostTime;
    double StartTime = MPI_Wtime();

    int nx, ny, nz, DecompositionStrategy, NumberOfLayers, LayerHeight, TempFilesInSeries;
    int NSpotsX, NSpotsY, SpotOffset, SpotRadius;
    unsigned int NumberOfTemperatureDataPoints = 0; // Initialized to 0 - updated if/when temperature files are read
    bool ExtraWalls = false; // If simulating a spot melt problem where the side walls are not part of the substrate,
                             // this is changed to true in the input file
<<<<<<< HEAD
    bool PrintFilesYN, UseSubstrateFile;
    bool RemeltingYN = false;
    bool FilesToPrint[6] = {0}; // Which specific files to print are specified in the input file
=======
    int PrintDebug;
    bool PrintMisorientation, PrintFullOutput, RemeltingYN, UseSubstrateFile;
>>>>>>> 9e69f122
    float SubstrateGrainSpacing;
    double HT_deltax, deltax, deltat, FractSurfaceSitesActive, G, R, AConst, BConst, CConst, DConst, FreezingRange,
        NMax, dTN, dTsigma;
    std::string SubstrateFileName, tempfile, OutputFile, GrainOrientationFile, PathToOutput;

    // Read input data
    InputReadFromFile(id, InputFile, SimulationType, DecompositionStrategy, AConst, BConst, CConst, DConst,
                      FreezingRange, deltax, NMax, dTN, dTsigma, OutputFile, GrainOrientationFile, tempfile,
<<<<<<< HEAD
                      TempFilesInSeries, ExtraWalls, HT_deltax, deltat, NumberOfLayers, LayerHeight, SubstrateFileName,
                      SubstrateGrainSpacing, UseSubstrateFile, G, R, nx, ny, nz, FractSurfaceSitesActive, PathToOutput,
                      FilesToPrint, PrintFilesYN);
=======
                      TempFilesInSeries, ExtraWalls, HT_deltax, RemeltingYN, deltat, NumberOfLayers, LayerHeight,
                      SubstrateFileName, SubstrateGrainSpacing, UseSubstrateFile, G, R, nx, ny, nz,
                      FractSurfaceSitesActive, PathToOutput, PrintDebug, PrintMisorientation, PrintFullOutput, NSpotsX,
                      NSpotsY, SpotOffset, SpotRadius);
>>>>>>> 9e69f122

    // Grid decomposition
    int ProcessorsInXDirection, ProcessorsInYDirection;
    // Variables characterizing local processor grids relative to global domain
    int MyXSlices, MyXOffset, MyYSlices, MyYOffset;
    // Variables characterizing process IDs of neighboring MPI ranks on the grid
    // Positive X/Negative X directions are West/East, Positive Y/NegativeY directions are North/South
    int NeighborRank_North, NeighborRank_South, NeighborRank_East, NeighborRank_West, NeighborRank_NorthEast,
        NeighborRank_NorthWest, NeighborRank_SouthEast, NeighborRank_SouthWest;
    // Neighbor lists for cells
    ViewI_H NeighborX_H(Kokkos::ViewAllocateWithoutInitializing("NeighborX"), 26);
    ViewI_H NeighborY_H(Kokkos::ViewAllocateWithoutInitializing("NeighborY"), 26);
    ViewI_H NeighborZ_H(Kokkos::ViewAllocateWithoutInitializing("NeighborZ"), 26);
    ViewI2D_H ItList_H(Kokkos::ViewAllocateWithoutInitializing("ItList"), 9, 26);
    float XMin, YMin, ZMin, XMax, YMax, ZMax; // OpenFOAM simulation bounds (if using OpenFOAM data)
    float *ZMinLayer = new float[NumberOfLayers];
    float *ZMaxLayer = new float[NumberOfLayers];
    int *FinishTimeStep = new int[NumberOfLayers];

    // Data structure for storing raw temperature data from file(s)
    // Store data as double - needed for small time steps to resolve local differences in solidification conditions
    // With no remelting, each data point has 5 values (X, Y, Z coordinates, liquidus time, and either solidus time OR
    // cooling rate) Initial estimate for size
    std::vector<double> RawData(1000000);

    ViewI_H DummyView_H(Kokkos::ViewAllocateWithoutInitializing("D"), 0);
    ViewI DummyView_G(Kokkos::ViewAllocateWithoutInitializing("DG"), 0);
    ViewF3D DummyView_3D(Kokkos::ViewAllocateWithoutInitializing("TTH"), 0, 0, 0);
    // Contains "NumberOfLayers" values corresponding to the location within "RawData" of the first data element in each
    // temperature file
    int *FirstValue = new int[NumberOfLayers];
    int *LastValue = new int[NumberOfLayers];
    // Initialization of the grid and decomposition, along with deltax and deltat
    // Read in temperature data
    ParallelMeshInit(DecompositionStrategy, DummyView_H, NeighborX_H, NeighborY_H, NeighborZ_H, ItList_H,
                     SimulationType, id, np, MyXSlices, MyYSlices, MyXOffset, MyYOffset, NeighborRank_North,
                     NeighborRank_South, NeighborRank_East, NeighborRank_West, NeighborRank_NorthEast,
                     NeighborRank_NorthWest, NeighborRank_SouthEast, NeighborRank_SouthWest, deltax, HT_deltax, nx, ny,
                     nz, ProcessorsInXDirection, ProcessorsInYDirection, tempfile, XMin, XMax, YMin, YMax, ZMin, ZMax,
                     FreezingRange, LayerHeight, NumberOfLayers, TempFilesInSeries, NumberOfTemperatureDataPoints,
                     ZMinLayer, ZMaxLayer, FirstValue, LastValue, RawData);

    long int LocalDomainSize = MyXSlices * MyYSlices * nz; // Number of cells on this MPI rank

    MPI_Barrier(MPI_COMM_WORLD);
    if (id == 0)
        std::cout << "Mesh initialized" << std::endl;

    // Temperature fields characterized by these variables:
    ViewI_H CritTimeStep_H(Kokkos::ViewAllocateWithoutInitializing("CritTimeStep"), LocalDomainSize);
    ViewI_H LayerID_H(Kokkos::ViewAllocateWithoutInitializing("LayerID"), LocalDomainSize);
    ViewF_H UndercoolingChange_H(Kokkos::ViewAllocateWithoutInitializing("UndercoolingChange"), LocalDomainSize);
    ViewF_H UndercoolingCurrent_H(Kokkos::ViewAllocateWithoutInitializing("UndercoolingCurrent"), LocalDomainSize);
    bool *Melted = new bool[LocalDomainSize];

    // By default, the active domain bounds are the same as the global domain bounds
    // For multilayer problems, this is not the case and ZBound_High and nzActive will be adjusted in TempInit to
    // account for only the first layer of solidification
    int ZBound_Low = -1;
    int ZBound_High = -1;
    int nzActive = -1;

    // Initialize the temperature fields
    if (SimulationType == "R") {
        // input temperature data from files using reduced/sparse data format
        TempInit_Reduced(id, MyXSlices, MyYSlices, MyXOffset, MyYOffset, deltax, HT_deltax, deltat, nx, ny, nz,
                         CritTimeStep_H, UndercoolingChange_H, UndercoolingCurrent_H, XMin, YMin, ZMin, Melted,
                         ZMinLayer, ZMaxLayer, LayerHeight, NumberOfLayers, nzActive, ZBound_Low, ZBound_High,
                         FinishTimeStep, FreezingRange, LayerID_H, FirstValue, LastValue, RawData);
    }
    else if (SimulationType == "S") {
        // spot melt array test problem
        TempInit_SpotMelt(G, R, SimulationType, id, MyXSlices, MyYSlices, MyXOffset, MyYOffset, deltax, deltat, nz,
                          CritTimeStep_H, UndercoolingChange_H, UndercoolingCurrent_H, Melted, LayerHeight,
                          NumberOfLayers, nzActive, ZBound_Low, ZBound_High, FreezingRange, LayerID_H, NSpotsX, NSpotsY,
                          SpotRadius, SpotOffset);
    }
    else if (SimulationType == "C") {
        // directional/constrained solidification test problem
        TempInit_DirSolidification(G, R, id, MyXSlices, MyYSlices, MyXOffset, MyYOffset, deltax, deltat, nx, ny, nz,
                                   CritTimeStep_H, UndercoolingChange_H, UndercoolingCurrent_H, Melted, nzActive,
                                   ZBound_Low, ZBound_High, LayerID_H);
    }
    // Delete temporary data structure for temperature data read
    RawData.clear();
    MPI_Barrier(MPI_COMM_WORLD);
    if (id == 0)
        std::cout << "Done with temperature field initialization, active domain size is " << nzActive << " out of "
                  << nz << " cells in the Z direction" << std::endl;

    int LocalActiveDomainSize = MyXSlices * MyYSlices * nzActive; // Number of active cells on this MPI rank

    int NGrainOrientations = 10000; // Number of grain orientations considered in the simulation
    ViewF_H GrainUnitVector_H(Kokkos::ViewAllocateWithoutInitializing("GrainUnitVector"), 9 * NGrainOrientations);
    ViewI_H GrainOrientation_H(Kokkos::ViewAllocateWithoutInitializing("GrainOrientation"), NGrainOrientations);

    // Initialize grain orientations
    OrientationInit(id, NGrainOrientations, GrainOrientation_H, GrainUnitVector_H, GrainOrientationFile);
    MPI_Barrier(MPI_COMM_WORLD);
    if (id == 0)
        std::cout << "Done with orientation initialization " << std::endl;

    // CA cell variables
    ViewI_H GrainID_H(Kokkos::ViewAllocateWithoutInitializing("GrainID"), LocalDomainSize);
    ViewI_H CellType_H(Kokkos::ViewAllocateWithoutInitializing("CellType"), LocalDomainSize);

    // Variables characterizing the active cell region within each rank's grid
    ViewF_H DiagonalLength_H(Kokkos::ViewAllocateWithoutInitializing("DiagonalLength"), LocalActiveDomainSize);
    ViewF_H CritDiagonalLength_H(Kokkos::ViewAllocateWithoutInitializing("CritDiagonalLength"),
                                 26 * LocalActiveDomainSize);
    ViewF_H DOCenter_H(Kokkos::ViewAllocateWithoutInitializing("DOCenter"), 3 * LocalActiveDomainSize);

    // Initialize the grain structure - for either a constrained solidification problem, using a substrate from a file,
    // or generating a substrate using the existing CA algorithm
    int PossibleNuclei_ThisRank, NextLayer_FirstNucleatedGrainID;
    if (SimulationType == "C") {
        SubstrateInit_ConstrainedGrowth(FractSurfaceSitesActive, MyXSlices, MyYSlices, nx, ny, nz, MyXOffset, MyYOffset,
                                        id, np, CellType_H, GrainID_H);
    }
    else {
        if (UseSubstrateFile)
            SubstrateInit_FromFile(SubstrateFileName, RemeltingYN, nz, MyXSlices, MyYSlices, MyXOffset, MyYOffset, id,
                                   CritTimeStep_H, GrainID_H);
        else
            SubstrateInit_FromGrainSpacing(SubstrateGrainSpacing, RemeltingYN, nx, ny, nz, nzActive, MyXSlices,
                                           MyYSlices, MyXOffset, MyYOffset, LocalActiveDomainSize, id, np, deltax,
                                           GrainID_H, CritTimeStep_H);
        ActiveCellWallInit(id, MyXSlices, MyYSlices, nx, ny, nz, MyXOffset, MyYOffset, CellType_H, GrainID_H,
                           CritTimeStep_H, ItList_H, NeighborX_H, NeighborY_H, NeighborZ_H, UndercoolingChange_H,
                           ExtraWalls);
    }
    GrainInit(-1, NGrainOrientations, DecompositionStrategy, nz, LocalActiveDomainSize, MyXSlices, MyYSlices, MyXOffset,
              MyYOffset, id, np, NeighborRank_North, NeighborRank_South, NeighborRank_East, NeighborRank_West,
              NeighborRank_NorthEast, NeighborRank_NorthWest, NeighborRank_SouthEast, NeighborRank_SouthWest, ItList_H,
              NeighborX_H, NeighborY_H, NeighborZ_H, GrainOrientation_H, GrainUnitVector_H, DiagonalLength_H,
              CellType_H, GrainID_H, CritDiagonalLength_H, DOCenter_H, CritTimeStep_H, deltax, NMax,
              NextLayer_FirstNucleatedGrainID, PossibleNuclei_ThisRank, ZBound_High, ZBound_Low);

    MPI_Barrier(MPI_COMM_WORLD);
    if (id == 0)
        std::cout << "Grain struct initialized" << std::endl;

    ViewI_H NucleationTimes_H(Kokkos::ViewAllocateWithoutInitializing("NucleationTimes"), PossibleNuclei_ThisRank);
    ViewI_H NucleiLocation_H(Kokkos::ViewAllocateWithoutInitializing("NucleiLocation"), PossibleNuclei_ThisRank);

    // Update nuclei on ghost nodes, fill in nucleation data structures, and assign nucleation undercooling values to
    // potential nucleation events
    if (id == 0)
        std::cout << " Possible nucleation events (rank: # events): " << std::endl;
    NucleiInit(DecompositionStrategy, MyXSlices, MyYSlices, nz, id, dTN, dTsigma, NeighborRank_North,
               NeighborRank_South, NeighborRank_East, NeighborRank_West, NeighborRank_NorthEast, NeighborRank_NorthWest,
               NeighborRank_SouthEast, NeighborRank_SouthWest, NucleiLocation_H, NucleationTimes_H, CellType_H,
               GrainID_H, CritTimeStep_H, UndercoolingChange_H);
    MPI_Barrier(MPI_COMM_WORLD);
    if (id == 0)
        std::cout << "Nucleation initialized" << std::endl;

    // Normalize solidification parameters
    AConst = AConst * deltat / deltax;
    BConst = BConst * deltat / deltax;
    CConst = CConst * deltat / deltax;
    int cycle;

    // Buffers for ghost node data (fixed size)
    int BufSizeX, BufSizeY, BufSizeZ;
    if (DecompositionStrategy == 1) {
        BufSizeX = MyXSlices;
        BufSizeY = 0;
        BufSizeZ = nzActive;
    }
    else {
        BufSizeX = MyXSlices - 2;
        BufSizeY = MyYSlices - 2;
        BufSizeZ = nzActive;
    }
    Buffer2D BufferSouthSend(Kokkos::ViewAllocateWithoutInitializing("BufferSouthSend"), BufSizeX * BufSizeZ, 5);
    Buffer2D BufferNorthSend(Kokkos::ViewAllocateWithoutInitializing("BufferNorthSend"), BufSizeX * BufSizeZ, 5);
    Buffer2D BufferEastSend(Kokkos::ViewAllocateWithoutInitializing("BufferEastSend"), BufSizeY * BufSizeZ, 5);
    Buffer2D BufferWestSend(Kokkos::ViewAllocateWithoutInitializing("BufferWestSend"), BufSizeY * BufSizeZ, 5);
    Buffer2D BufferNorthEastSend(Kokkos::ViewAllocateWithoutInitializing("BufferNorthEastSend"), BufSizeZ, 5);
    Buffer2D BufferNorthWestSend(Kokkos::ViewAllocateWithoutInitializing("BufferNorthWestSend"), BufSizeZ, 5);
    Buffer2D BufferSouthEastSend(Kokkos::ViewAllocateWithoutInitializing("BufferSouthEastSend"), BufSizeZ, 5);
    Buffer2D BufferSouthWestSend(Kokkos::ViewAllocateWithoutInitializing("BufferSouthWestSend"), BufSizeZ, 5);
    Buffer2D BufferSouthRecv(Kokkos::ViewAllocateWithoutInitializing("BufferSouthRecv"), BufSizeX * BufSizeZ, 5);
    Buffer2D BufferNorthRecv(Kokkos::ViewAllocateWithoutInitializing("BufferNorthRecv"), BufSizeX * BufSizeZ, 5);
    Buffer2D BufferEastRecv(Kokkos::ViewAllocateWithoutInitializing("BufferEastRecv"), BufSizeY * BufSizeZ, 5);
    Buffer2D BufferWestRecv(Kokkos::ViewAllocateWithoutInitializing("BufferWestRecv"), BufSizeY * BufSizeZ, 5);
    Buffer2D BufferNorthEastRecv(Kokkos::ViewAllocateWithoutInitializing("BufferNorthEastRecv"), BufSizeZ, 5);
    Buffer2D BufferNorthWestRecv(Kokkos::ViewAllocateWithoutInitializing("BufferNorthWestRecv"), BufSizeZ, 5);
    Buffer2D BufferSouthEastRecv(Kokkos::ViewAllocateWithoutInitializing("BufferSouthEastRecv"), BufSizeZ, 5);
    Buffer2D BufferSouthWestRecv(Kokkos::ViewAllocateWithoutInitializing("BufferSouthWestRecv"), BufSizeZ, 5);

    // Copy view data to GPU
    using memory_space = Kokkos::DefaultExecutionSpace::memory_space;
    ViewI GrainID_G = Kokkos::create_mirror_view_and_copy(memory_space(), GrainID_H);
    ViewI CellType_G = Kokkos::create_mirror_view_and_copy(memory_space(), CellType_H);
    ViewF DiagonalLength_G = Kokkos::create_mirror_view_and_copy(memory_space(), DiagonalLength_H);
    ViewF CritDiagonalLength_G = Kokkos::create_mirror_view_and_copy(memory_space(), CritDiagonalLength_H);
    ViewF DOCenter_G = Kokkos::create_mirror_view_and_copy(memory_space(), DOCenter_H);
    ViewI CritTimeStep_G = Kokkos::create_mirror_view_and_copy(memory_space(), CritTimeStep_H);
    ViewI LayerID_G = Kokkos::create_mirror_view_and_copy(memory_space(), LayerID_H);
    ViewF UndercoolingChange_G = Kokkos::create_mirror_view_and_copy(memory_space(), UndercoolingChange_H);
    ViewF UndercoolingCurrent_G = Kokkos::create_mirror_view_and_copy(memory_space(), UndercoolingCurrent_H);
    ViewI NucleiLocation_G = Kokkos::create_mirror_view_and_copy(memory_space(), NucleiLocation_H);
    ViewI NucleationTimes_G = Kokkos::create_mirror_view_and_copy(memory_space(), NucleationTimes_H);
    ViewI NeighborX_G = Kokkos::create_mirror_view_and_copy(memory_space(), NeighborX_H);
    ViewI NeighborY_G = Kokkos::create_mirror_view_and_copy(memory_space(), NeighborY_H);
    ViewI NeighborZ_G = Kokkos::create_mirror_view_and_copy(memory_space(), NeighborZ_H);
    ViewI2D ItList_G = Kokkos::create_mirror_view_and_copy(memory_space(), ItList_H);
    ViewI GrainOrientation_G = Kokkos::create_mirror_view_and_copy(memory_space(), GrainOrientation_H);
    ViewF GrainUnitVector_G = Kokkos::create_mirror_view_and_copy(memory_space(), GrainUnitVector_H);

    // Steering Vector
    ViewI SteeringVector(Kokkos::ViewAllocateWithoutInitializing("SteeringVector"), LocalActiveDomainSize);
    ViewI_H numSteer_H(Kokkos::ViewAllocateWithoutInitializing("SteeringVectorSize"), 1);
    numSteer_H(0) = 0;
    ViewI numSteer_G = Kokkos::create_mirror_view_and_copy(memory_space(), numSteer_H);

    if (np > 1) {
        // Ghost nodes for initial microstructure state
        GhostNodesInit(id, np, DecompositionStrategy, NeighborRank_North, NeighborRank_South, NeighborRank_East,
                       NeighborRank_West, NeighborRank_NorthEast, NeighborRank_NorthWest, NeighborRank_SouthEast,
                       NeighborRank_SouthWest, MyXSlices, MyYSlices, MyXOffset, MyYOffset, ZBound_Low, nzActive,
                       LocalActiveDomainSize, NGrainOrientations, NeighborX_G, NeighborY_G, NeighborZ_G,
                       GrainUnitVector_G, GrainOrientation_G, GrainID_G, CellType_G, DOCenter_G, DiagonalLength_G,
                       CritDiagonalLength_G);
    }

    // If specified, print initial values in some views for debugging purposes
    double InitTime = MPI_Wtime() - StartTime;
    if (id == 0)
        std::cout << "Data initialized: Time spent: " << InitTime << " s" << std::endl;
    if (PrintDebug) {
        PrintExaCAData(id, np, nx, ny, nz, MyXSlices, MyYSlices, ProcessorsInXDirection, ProcessorsInYDirection,
                       GrainID_H, GrainOrientation_H, CritTimeStep_H, GrainUnitVector_H, LayerID_H, CellType_H,
                       UndercoolingChange_H, UndercoolingCurrent_H, OutputFile, DecompositionStrategy,
                       NGrainOrientations, Melted, PathToOutput, PrintDebug, false, false);
        MPI_Barrier(MPI_COMM_WORLD);
        if (id == 0)
            std::cout << "Initialization data file(s) printed" << std::endl;
    }
    cycle = 0;

    for (int layernumber = 0; layernumber < NumberOfLayers; layernumber++) {

        int nn = 0; // Counter for the number of nucleation events
        int XSwitch = 0;
        double LayerTime1 = MPI_Wtime();

        // Loop continues until all liquid cells claimed by solid grains
        do {
            cycle++;

            // Update cells on GPU - undercooling and diagonal length updates, nucleation
            StartNuclTime = MPI_Wtime();
            Nucleation(RemeltingYN, MyXSlices, MyYSlices, MyXOffset, MyYOffset, cycle, nn, CellType_G, NucleiLocation_G,
                       NucleationTimes_G, DummyView_G, GrainID_G, GrainOrientation_G, DOCenter_G, NeighborX_G,
                       NeighborY_G, NeighborZ_G, GrainUnitVector_G, CritDiagonalLength_G, DiagonalLength_G,
                       NGrainOrientations, PossibleNuclei_ThisRank, ZBound_Low, layernumber, LayerID_G);
            NuclTime += MPI_Wtime() - StartNuclTime;

            // Update cells on GPU - new active cells, solidification of old active cells
            StartCaptureTime = MPI_Wtime();
            CellCapture(np, cycle, RemeltingYN, DecompositionStrategy, LocalActiveDomainSize, LocalDomainSize,
                        MyXSlices, MyYSlices, AConst, BConst, CConst, DConst, MyXOffset, MyYOffset, ItList_G,
                        NeighborX_G, NeighborY_G, NeighborZ_G, CritTimeStep_G, UndercoolingCurrent_G,
                        UndercoolingChange_G, GrainUnitVector_G, CritDiagonalLength_G, DiagonalLength_G,
                        GrainOrientation_G, CellType_G, DOCenter_G, GrainID_G, NGrainOrientations, BufferWestSend,
                        BufferEastSend, BufferNorthSend, BufferSouthSend, BufferNorthEastSend, BufferNorthWestSend,
                        BufferSouthEastSend, BufferSouthWestSend, BufSizeX, BufSizeY, ZBound_Low, nzActive, nz,
                        layernumber, LayerID_G, SteeringVector, numSteer_G, numSteer_H, DummyView_G, DummyView_G,
                        DummyView_G, DummyView_3D);
            CaptureTime += MPI_Wtime() - StartCaptureTime;

            if (np > 1) {
                // Update ghost nodes
                StartGhostTime = MPI_Wtime();
                if (DecompositionStrategy == 1)
                    GhostNodes1D(cycle, id, NeighborRank_North, NeighborRank_South, MyXSlices, MyYSlices, MyXOffset,
                                 MyYOffset, NeighborX_G, NeighborY_G, NeighborZ_G, CellType_G, DOCenter_G, GrainID_G,
                                 GrainUnitVector_G, GrainOrientation_G, DiagonalLength_G, CritDiagonalLength_G,
                                 NGrainOrientations, BufferNorthSend, BufferSouthSend, BufferNorthRecv, BufferSouthRecv,
                                 BufSizeX, BufSizeY, BufSizeZ, ZBound_Low);
                else
                    GhostNodes2D(cycle, id, NeighborRank_North, NeighborRank_South, NeighborRank_East,
                                 NeighborRank_West, NeighborRank_NorthEast, NeighborRank_NorthWest,
                                 NeighborRank_SouthEast, NeighborRank_SouthWest, MyXSlices, MyYSlices, MyXOffset,
                                 MyYOffset, NeighborX_G, NeighborY_G, NeighborZ_G, CellType_G, DOCenter_G, GrainID_G,
                                 GrainUnitVector_G, GrainOrientation_G, DiagonalLength_G, CritDiagonalLength_G,
                                 NGrainOrientations, BufferWestSend, BufferEastSend, BufferNorthSend, BufferSouthSend,
                                 BufferNorthEastSend, BufferNorthWestSend, BufferSouthEastSend, BufferSouthWestSend,
                                 BufferWestRecv, BufferEastRecv, BufferNorthRecv, BufferSouthRecv, BufferNorthEastRecv,
                                 BufferNorthWestRecv, BufferSouthEastRecv, BufferSouthWestRecv, BufSizeX, BufSizeY,
                                 BufSizeZ, ZBound_Low);
                GhostTime += MPI_Wtime() - StartGhostTime;
            }

            if (cycle % 1000 == 0) {
                IntermediateOutputAndCheck(id, cycle, MyXSlices, MyYSlices, LocalDomainSize, LocalActiveDomainSize, nn,
                                           XSwitch, CellType_G, CritTimeStep_G, SimulationType, FinishTimeStep,
                                           layernumber, NumberOfLayers, ZBound_Low, LayerID_G);
            }

        } while (XSwitch == 0);

        if (layernumber != NumberOfLayers - 1) {
            // Determine new active cell domain size and offset from bottom of global domain
            int ZShift;
            DomainShiftAndResize(id, MyXSlices, MyYSlices, ZShift, ZBound_Low, ZBound_High, nzActive, LocalDomainSize,
                                 LocalActiveDomainSize, BufSizeZ, LayerHeight, CellType_G, layernumber, LayerID_G);

            // Resize steering vector as LocalActiveDomainSize may have changed
            Kokkos::resize(SteeringVector, LocalActiveDomainSize);

            // Resize active cell data structures
            Kokkos::resize(DiagonalLength_G, LocalActiveDomainSize);
            Kokkos::resize(DOCenter_G, 3 * LocalActiveDomainSize);
            Kokkos::resize(CritDiagonalLength_G, 26 * LocalActiveDomainSize);

            Kokkos::resize(BufferNorthSend, BufSizeX * BufSizeZ, 5);
            Kokkos::resize(BufferSouthSend, BufSizeX * BufSizeZ, 5);
            Kokkos::resize(BufferEastSend, BufSizeY * BufSizeZ, 5);
            Kokkos::resize(BufferWestSend, BufSizeY * BufSizeZ, 5);
            Kokkos::resize(BufferNorthEastSend, BufSizeZ, 5);
            Kokkos::resize(BufferNorthWestSend, BufSizeZ, 5);
            Kokkos::resize(BufferSouthEastSend, BufSizeZ, 5);
            Kokkos::resize(BufferSouthWestSend, BufSizeZ, 5);

            Kokkos::resize(BufferNorthRecv, BufSizeX * BufSizeZ, 5);
            Kokkos::resize(BufferSouthRecv, BufSizeX * BufSizeZ, 5);
            Kokkos::resize(BufferEastRecv, BufSizeY * BufSizeZ, 5);
            Kokkos::resize(BufferWestRecv, BufSizeY * BufSizeZ, 5);
            Kokkos::resize(BufferNorthEastRecv, BufSizeZ, 5);
            Kokkos::resize(BufferNorthWestRecv, BufSizeZ, 5);
            Kokkos::resize(BufferSouthEastRecv, BufSizeZ, 5);
            Kokkos::resize(BufferSouthWestRecv, BufSizeZ, 5);

            MPI_Barrier(MPI_COMM_WORLD);
            if (id == 0)
                std::cout << "Resize executed" << std::endl;

            // Update active cell data structures for simulation of next layer
            LayerSetup(MyXSlices, MyYSlices, MyXOffset, MyYOffset, LocalActiveDomainSize, GrainOrientation_G,
                       NGrainOrientations, GrainUnitVector_G, NeighborX_G, NeighborY_G, NeighborZ_G, DiagonalLength_G,
                       CellType_G, GrainID_G, CritDiagonalLength_G, DOCenter_G, DecompositionStrategy, BufferWestRecv,
                       BufferEastSend, BufferNorthSend, BufferSouthSend, BufferNorthEastSend, BufferNorthWestSend,
                       BufferSouthEastSend, BufferSouthWestSend, BufferWestRecv, BufferEastRecv, BufferNorthRecv,
                       BufferSouthRecv, BufferNorthEastRecv, BufferNorthWestRecv, BufferSouthEastRecv,
                       BufferSouthWestRecv, ZBound_Low);

            if (id == 0)
                std::cout << "New layer setup, GN dimensions are " << BufSizeX << " " << BufSizeY << " " << BufSizeZ
                          << std::endl;
            // Update ghost nodes for grain locations and attributes
            MPI_Barrier(MPI_COMM_WORLD);
            if (id == 0)
                std::cout << "New layer ghost nodes initialized" << std::endl;
            if (np > 1) {
                GhostNodesInit(id, np, DecompositionStrategy, NeighborRank_North, NeighborRank_South, NeighborRank_East,
                               NeighborRank_West, NeighborRank_NorthEast, NeighborRank_NorthWest,
                               NeighborRank_SouthEast, NeighborRank_SouthWest, MyXSlices, MyYSlices, MyXOffset,
                               MyYOffset, ZBound_Low, nzActive, LocalActiveDomainSize, NGrainOrientations, NeighborX_G,
                               NeighborY_G, NeighborZ_G, GrainUnitVector_G, GrainOrientation_G, GrainID_G, CellType_G,
                               DOCenter_G, DiagonalLength_G, CritDiagonalLength_G);
            }
            XSwitch = 0;
            MPI_Barrier(MPI_COMM_WORLD);
            double LayerTime2 = MPI_Wtime();
            cycle = 0;
            if (id == 0)
                std::cout << "Time for layer number " << layernumber << " was " << LayerTime2 - LayerTime1
                          << " s, starting layer " << layernumber + 1 << std::endl;
        }
        else {
            MPI_Barrier(MPI_COMM_WORLD);
            double LayerTime2 = MPI_Wtime();
            if (id == 0)
                std::cout << "Time for final layer was " << LayerTime2 - LayerTime1 << " s" << std::endl;
        }
    }

    double RunTime = MPI_Wtime() - InitTime;

    // Copy GPU results for GrainID back to CPU for printing to file(s)
    Kokkos::deep_copy(GrainID_H, GrainID_G);
    Kokkos::deep_copy(CellType_H, CellType_G);

    MPI_Barrier(MPI_COMM_WORLD);
    if ((PrintMisorientation) || (PrintFullOutput)) {
        if (id == 0)
            std::cout << "Collecting data on rank 0 and printing to files" << std::endl;
        PrintExaCAData(id, np, nx, ny, nz, MyXSlices, MyYSlices, ProcessorsInXDirection, ProcessorsInYDirection,
                       GrainID_H, GrainOrientation_H, CritTimeStep_H, GrainUnitVector_H, LayerID_H, CellType_H,
                       UndercoolingChange_H, UndercoolingCurrent_H, OutputFile, DecompositionStrategy,
                       NGrainOrientations, Melted, PathToOutput, 0, PrintMisorientation, PrintFullOutput);
    }
    else {
        if (id == 0)
            std::cout << "No output files to be printed, exiting program" << std::endl;
    }

    double OutTime = MPI_Wtime() - RunTime - InitTime;
    double InitMaxTime, InitMinTime, OutMaxTime, OutMinTime = 0.0;
    double NuclMaxTime, NuclMinTime, CaptureMaxTime, CaptureMinTime, GhostMaxTime, GhostMinTime = 0.0;
    MPI_Allreduce(&InitTime, &InitMaxTime, 1, MPI_DOUBLE, MPI_MAX, MPI_COMM_WORLD);
    MPI_Allreduce(&InitTime, &InitMinTime, 1, MPI_DOUBLE, MPI_MIN, MPI_COMM_WORLD);
    MPI_Allreduce(&NuclTime, &NuclMaxTime, 1, MPI_DOUBLE, MPI_MAX, MPI_COMM_WORLD);
    MPI_Allreduce(&NuclTime, &NuclMinTime, 1, MPI_DOUBLE, MPI_MIN, MPI_COMM_WORLD);
    MPI_Allreduce(&CaptureTime, &CaptureMaxTime, 1, MPI_DOUBLE, MPI_MAX, MPI_COMM_WORLD);
    MPI_Allreduce(&CaptureTime, &CaptureMinTime, 1, MPI_DOUBLE, MPI_MIN, MPI_COMM_WORLD);
    MPI_Allreduce(&GhostTime, &GhostMaxTime, 1, MPI_DOUBLE, MPI_MAX, MPI_COMM_WORLD);
    MPI_Allreduce(&GhostTime, &GhostMinTime, 1, MPI_DOUBLE, MPI_MIN, MPI_COMM_WORLD);
    MPI_Allreduce(&OutTime, &OutMaxTime, 1, MPI_DOUBLE, MPI_MAX, MPI_COMM_WORLD);
    MPI_Allreduce(&OutTime, &OutMinTime, 1, MPI_DOUBLE, MPI_MIN, MPI_COMM_WORLD);

    PrintExaCALog(id, np, InputFile, SimulationType, DecompositionStrategy, MyXSlices, MyYSlices, MyXOffset, MyYOffset,
                  AConst, BConst, CConst, DConst, FreezingRange, deltax, NMax, dTN, dTsigma, tempfile,
                  TempFilesInSeries, HT_deltax, RemeltingYN, deltat, NumberOfLayers, LayerHeight, SubstrateFileName,
                  SubstrateGrainSpacing, UseSubstrateFile, G, R, nx, ny, nz, FractSurfaceSitesActive, PathToOutput,
                  NSpotsX, NSpotsY, SpotOffset, SpotRadius, OutputFile, InitTime, RunTime, OutTime, cycle, InitMaxTime,
                  InitMinTime, NuclMaxTime, NuclMinTime, CaptureMaxTime, CaptureMinTime, GhostMaxTime, GhostMinTime,
                  OutMaxTime, OutMinTime);
}<|MERGE_RESOLUTION|>--- conflicted
+++ resolved
@@ -10,49 +10,41 @@
 #include "CAprint.hpp"
 #include "CAtypes.hpp"
 #include "CAupdate.hpp"
-
+#include "CAfunctions.hpp"
 #include "mpi.h"
 
 #include <string>
 #include <vector>
 
-void RunProgram_Reduced(int id, int np, std::string SimulationType, std::string InputFile) {
+void RunExaCA(int id, int np, std::string InputFile) {
+    
     double NuclTime = 0.0, CaptureTime = 0.0, GhostTime = 0.0;
     double StartNuclTime, StartCaptureTime, StartGhostTime;
     double StartTime = MPI_Wtime();
 
-    int nx, ny, nz, DecompositionStrategy, NumberOfLayers, LayerHeight, TempFilesInSeries;
-    int NSpotsX, NSpotsY, SpotOffset, SpotRadius;
+    int nx, ny, nz, DecompositionStrategy, NumberOfLayers, LayerHeight, TempFilesInSeries, NSpotsX, NSpotsY, SpotOffset, SpotRadius, PrintDebug;
     unsigned int NumberOfTemperatureDataPoints = 0; // Initialized to 0 - updated if/when temperature files are read
-    bool ExtraWalls = false; // If simulating a spot melt problem where the side walls are not part of the substrate,
-                             // this is changed to true in the input file
-<<<<<<< HEAD
-    bool PrintFilesYN, UseSubstrateFile;
-    bool RemeltingYN = false;
-    bool FilesToPrint[6] = {0}; // Which specific files to print are specified in the input file
-=======
-    int PrintDebug;
-    bool PrintMisorientation, PrintFullOutput, RemeltingYN, UseSubstrateFile;
->>>>>>> 9e69f122
+    bool PrintMisorientation, PrintFullOutput, UseSubstrateFile, ExtraWalls, RemeltingYN;
     float SubstrateGrainSpacing;
     double HT_deltax, deltax, deltat, FractSurfaceSitesActive, G, R, AConst, BConst, CConst, DConst, FreezingRange,
         NMax, dTN, dTsigma;
-    std::string SubstrateFileName, tempfile, OutputFile, GrainOrientationFile, PathToOutput;
-
-    // Read input data
+    std::string SimulationType, SubstrateFileName, tempfile, OutputFile, GrainOrientationFile, PathToOutput;
+
+    // Read input file given on the command line
     InputReadFromFile(id, InputFile, SimulationType, DecompositionStrategy, AConst, BConst, CConst, DConst,
                       FreezingRange, deltax, NMax, dTN, dTsigma, OutputFile, GrainOrientationFile, tempfile,
-<<<<<<< HEAD
-                      TempFilesInSeries, ExtraWalls, HT_deltax, deltat, NumberOfLayers, LayerHeight, SubstrateFileName,
-                      SubstrateGrainSpacing, UseSubstrateFile, G, R, nx, ny, nz, FractSurfaceSitesActive, PathToOutput,
-                      FilesToPrint, PrintFilesYN);
-=======
                       TempFilesInSeries, ExtraWalls, HT_deltax, RemeltingYN, deltat, NumberOfLayers, LayerHeight,
                       SubstrateFileName, SubstrateGrainSpacing, UseSubstrateFile, G, R, nx, ny, nz,
                       FractSurfaceSitesActive, PathToOutput, PrintDebug, PrintMisorientation, PrintFullOutput, NSpotsX,
                       NSpotsY, SpotOffset, SpotRadius);
->>>>>>> 9e69f122
-
+    
+    // Neighbor lists for cells
+    ViewI_H NeighborX_H(Kokkos::ViewAllocateWithoutInitializing("NeighborX"), 26);
+    ViewI_H NeighborY_H(Kokkos::ViewAllocateWithoutInitializing("NeighborY"), 26);
+    ViewI_H NeighborZ_H(Kokkos::ViewAllocateWithoutInitializing("NeighborZ"), 26);
+    ViewI2D_H ItList_H(Kokkos::ViewAllocateWithoutInitializing("ItList"), 9, 26);
+    AssignNeighbors(NeighborX_H, NeighborY_H, NeighborZ_H, ItList_H);
+    
     // Grid decomposition
     int ProcessorsInXDirection, ProcessorsInYDirection;
     // Variables characterizing local processor grids relative to global domain
@@ -61,58 +53,88 @@
     // Positive X/Negative X directions are West/East, Positive Y/NegativeY directions are North/South
     int NeighborRank_North, NeighborRank_South, NeighborRank_East, NeighborRank_West, NeighborRank_NorthEast,
         NeighborRank_NorthWest, NeighborRank_SouthEast, NeighborRank_SouthWest;
-    // Neighbor lists for cells
-    ViewI_H NeighborX_H(Kokkos::ViewAllocateWithoutInitializing("NeighborX"), 26);
-    ViewI_H NeighborY_H(Kokkos::ViewAllocateWithoutInitializing("NeighborY"), 26);
-    ViewI_H NeighborZ_H(Kokkos::ViewAllocateWithoutInitializing("NeighborZ"), 26);
-    ViewI2D_H ItList_H(Kokkos::ViewAllocateWithoutInitializing("ItList"), 9, 26);
-    float XMin, YMin, ZMin, XMax, YMax, ZMax; // OpenFOAM simulation bounds (if using OpenFOAM data)
-    float *ZMinLayer = new float[NumberOfLayers];
-    float *ZMaxLayer = new float[NumberOfLayers];
-    int *FinishTimeStep = new int[NumberOfLayers];
+
+    // ****** Parameters used when reading and using temperature data from files ******
+    float XMin, YMin, ZMin, XMax, YMax, ZMax; // Simulation bounds in X, Y, and Z
+    float *ZMinLayer = new float[NumberOfLayers]; // Lower Z bound for input temperature data for each layer
+    float *ZMaxLayer = new float[NumberOfLayers]; // Upper Z bound for input temperature data for each layer
+    int *FinishTimeStep = new int[NumberOfLayers]; // Last time step for each layer before all cells are below the solidus temperature
 
     // Data structure for storing raw temperature data from file(s)
     // Store data as double - needed for small time steps to resolve local differences in solidification conditions
     // With no remelting, each data point has 5 values (X, Y, Z coordinates, liquidus time, and either solidus time OR
     // cooling rate) Initial estimate for size
     std::vector<double> RawData(1000000);
-
-    ViewI_H DummyView_H(Kokkos::ViewAllocateWithoutInitializing("D"), 0);
-    ViewI DummyView_G(Kokkos::ViewAllocateWithoutInitializing("DG"), 0);
-    ViewF3D DummyView_3D(Kokkos::ViewAllocateWithoutInitializing("TTH"), 0, 0, 0);
-    // Contains "NumberOfLayers" values corresponding to the location within "RawData" of the first data element in each
+    ViewI_H MaxSolidificationEvents_H(Kokkos::ViewAllocateWithoutInitializing("NumberOfRemeltEvents"), NumberOfLayers);
+
+    // Contains "NumberOfLayers" values corresponding to the location within "RawData" of the first/last data element in each
     // temperature file
     int *FirstValue = new int[NumberOfLayers];
     int *LastValue = new int[NumberOfLayers];
-    // Initialization of the grid and decomposition, along with deltax and deltat
-    // Read in temperature data
-    ParallelMeshInit(DecompositionStrategy, DummyView_H, NeighborX_H, NeighborY_H, NeighborZ_H, ItList_H,
-                     SimulationType, id, np, MyXSlices, MyYSlices, MyXOffset, MyYOffset, NeighborRank_North,
-                     NeighborRank_South, NeighborRank_East, NeighborRank_West, NeighborRank_NorthEast,
-                     NeighborRank_NorthWest, NeighborRank_SouthEast, NeighborRank_SouthWest, deltax, HT_deltax, nx, ny,
-                     nz, ProcessorsInXDirection, ProcessorsInYDirection, tempfile, XMin, XMax, YMin, YMax, ZMin, ZMax,
-                     FreezingRange, LayerHeight, NumberOfLayers, TempFilesInSeries, NumberOfTemperatureDataPoints,
-                     ZMinLayer, ZMaxLayer, FirstValue, LastValue, RawData);
-
+    // ****** End parameters used when reading and using temperature data from files ******
+    
+    // Local (MPI rank) domain size
     long int LocalDomainSize = MyXSlices * MyYSlices * nz; // Number of cells on this MPI rank
-
+    int ZBound_Low, ZBound_High, nzActive, LocalActiveDomainSize; // These characterize the "active" portion of the solidification domain
+    // i.e, the current layer being modeled. They are set either after reading the data, or, if no data needs to be read, they are set
+    // after initializing the temperature data created
+    
+    // Read in temperature data and perform the domain decomposition (ReadTemperatureFiles, which calls the decomposition functions)
+    // Otherwise, no temperature data needs to be read; only need to call the decomposition functions
+    if ((SimulationType == "R")||(SimulationType == "RM")) {
+        ReadTemperatureFiles(RemeltingYN, DecompositionStrategy, MaxSolidificationEvents_H, 
+                         id, np, MyXSlices, MyYSlices, MyXOffset, MyYOffset, NeighborRank_North,
+                         NeighborRank_South, NeighborRank_East, NeighborRank_West, NeighborRank_NorthEast,
+                         NeighborRank_NorthWest, NeighborRank_SouthEast, NeighborRank_SouthWest, deltax, HT_deltax, nx, ny,
+                         nz, ProcessorsInXDirection, ProcessorsInYDirection, tempfile, XMin, XMax, YMin, YMax, ZMin, ZMax,
+                         FreezingRange, LayerHeight, NumberOfLayers, TempFilesInSeries, NumberOfTemperatureDataPoints,
+                         ZMinLayer, ZMaxLayer, FirstValue, LastValue, ZBound_Low, nzActive, ZBound_High, LocalActiveDomainSize, RawData);
+    }
+    else {
+        InitialDecomposition(DecompositionStrategy, nx, ny, ProcessorsInXDirection, ProcessorsInYDirection, id, np,
+                             NeighborRank_North, NeighborRank_South, NeighborRank_East, NeighborRank_West,
+                             NeighborRank_NorthEast, NeighborRank_NorthWest, NeighborRank_SouthEast,
+                             NeighborRank_SouthWest);
+
+        MyXOffset = XOffsetCalc(id, nx, ProcessorsInXDirection, ProcessorsInYDirection, DecompositionStrategy);
+        MyXSlices = XMPSlicesCalc(id, nx, ProcessorsInXDirection, ProcessorsInYDirection, DecompositionStrategy);
+
+        MyYOffset = YOffsetCalc(id, ny, ProcessorsInYDirection, np, DecompositionStrategy);
+        MyYSlices = YMPSlicesCalc(id, ny, ProcessorsInYDirection, np, DecompositionStrategy);
+
+    }
     MPI_Barrier(MPI_COMM_WORLD);
     if (id == 0)
         std::cout << "Mesh initialized" << std::endl;
 
     // Temperature fields characterized by these variables:
+    // For simulations that include remelting (initialize 0 size, resize only if they will be used):
+    // A view that holds melting time step, liquidus time step, and cooling rate/time step data for all cells this layer
+    ViewF3D_H LayerTimeTempHistory_H(Kokkos::ViewAllocateWithoutInitializing("MaxSEvents"), 0, 0, 0);
+    // The number of times that each CA cell will undergo solidification during this layer
+    ViewI_H NumberOfSolidificationEvents_H(Kokkos::ViewAllocateWithoutInitializing("NumSEvents"), 0);
+    // A counter for the number of times each CA cell has undergone solidification so far this layer
+    ViewI_H SolidificationEventCounter_H(Kokkos::ViewAllocateWithoutInitializing("SEventCounter"), 0);
+    // The next time that each cell will melt during this layer
+    ViewI_H MeltTimeStep_H(Kokkos::ViewAllocateWithoutInitializing("MeltTimeStep"), 0);
+    if (RemeltingYN) {
+        // resize these views to hold data if remelting is being considered
+        Kokkos::resize(LayerTimeTempHistory_H, LocalActiveDomainSize, MaxSolidificationEvents_H(0), 3);
+        Kokkos::resize(NumberOfSolidificationEvents_H, LocalActiveDomainSize);
+        Kokkos::resize(SolidificationEventCounter_H, LocalActiveDomainSize);
+        Kokkos::resize(MeltTimeStep_H, LocalDomainSize);
+    }
+    
+    // For all simulations:
+    // The next time each cell will cool below the liquidus during this layer
     ViewI_H CritTimeStep_H(Kokkos::ViewAllocateWithoutInitializing("CritTimeStep"), LocalDomainSize);
+    // Marks which layer a cell's final solidification is associated with
     ViewI_H LayerID_H(Kokkos::ViewAllocateWithoutInitializing("LayerID"), LocalDomainSize);
+    // The rate of cooling from the liquidus temperature for each cell for this solidification event
     ViewF_H UndercoolingChange_H(Kokkos::ViewAllocateWithoutInitializing("UndercoolingChange"), LocalDomainSize);
+    // The undercooling of each cell (> 0 if actively cooling from the liquidus, = 0 otherwise)
     ViewF_H UndercoolingCurrent_H(Kokkos::ViewAllocateWithoutInitializing("UndercoolingCurrent"), LocalDomainSize);
     bool *Melted = new bool[LocalDomainSize];
-
-    // By default, the active domain bounds are the same as the global domain bounds
-    // For multilayer problems, this is not the case and ZBound_High and nzActive will be adjusted in TempInit to
-    // account for only the first layer of solidification
-    int ZBound_Low = -1;
-    int ZBound_High = -1;
-    int nzActive = -1;
 
     // Initialize the temperature fields
     if (SimulationType == "R") {
@@ -122,6 +144,14 @@
                          ZMinLayer, ZMaxLayer, LayerHeight, NumberOfLayers, nzActive, ZBound_Low, ZBound_High,
                          FinishTimeStep, FreezingRange, LayerID_H, FirstValue, LastValue, RawData);
     }
+    else if (SimulationType == "RM") {
+        // input temperature data from files using extended data format
+        TempInit_Remelt(0, id, MyXSlices, MyYSlices, nz, MyXOffset, MyYOffset, deltax, deltat, FreezingRange,
+                       LayerTimeTempHistory_H, MaxSolidificationEvents_H, NumberOfSolidificationEvents_H,
+                       SolidificationEventCounter_H, MeltTimeStep_H, CritTimeStep_H, UndercoolingChange_H,
+                       UndercoolingCurrent_H, XMin, YMin, Melted, ZMinLayer, LayerHeight, nzActive, ZBound_Low, ZBound_High,
+                       FinishTimeStep, LayerID_H, FirstValue, LastValue, RawData);
+    }
     else if (SimulationType == "S") {
         // spot melt array test problem
         TempInit_SpotMelt(G, R, SimulationType, id, MyXSlices, MyYSlices, MyXOffset, MyYOffset, deltax, deltat, nz,
@@ -142,7 +172,7 @@
         std::cout << "Done with temperature field initialization, active domain size is " << nzActive << " out of "
                   << nz << " cells in the Z direction" << std::endl;
 
-    int LocalActiveDomainSize = MyXSlices * MyYSlices * nzActive; // Number of active cells on this MPI rank
+    LocalActiveDomainSize = MyXSlices * MyYSlices * nzActive; // Number of active cells on this MPI rank (if not already calculated)
 
     int NGrainOrientations = 10000; // Number of grain orientations considered in the simulation
     ViewF_H GrainUnitVector_H(Kokkos::ViewAllocateWithoutInitializing("GrainUnitVector"), 9 * NGrainOrientations);
@@ -179,35 +209,40 @@
             SubstrateInit_FromGrainSpacing(SubstrateGrainSpacing, RemeltingYN, nx, ny, nz, nzActive, MyXSlices,
                                            MyYSlices, MyXOffset, MyYOffset, LocalActiveDomainSize, id, np, deltax,
                                            GrainID_H, CritTimeStep_H);
-        ActiveCellWallInit(id, MyXSlices, MyYSlices, nx, ny, nz, MyXOffset, MyYOffset, CellType_H, GrainID_H,
+        if (SimulationType != "RM") ActiveCellWallInit(id, MyXSlices, MyYSlices, nx, ny, nz, MyXOffset, MyYOffset, CellType_H, GrainID_H,
                            CritTimeStep_H, ItList_H, NeighborX_H, NeighborY_H, NeighborZ_H, UndercoolingChange_H,
                            ExtraWalls);
     }
-    GrainInit(-1, NGrainOrientations, DecompositionStrategy, nz, LocalActiveDomainSize, MyXSlices, MyYSlices, MyXOffset,
-              MyYOffset, id, np, NeighborRank_North, NeighborRank_South, NeighborRank_East, NeighborRank_West,
-              NeighborRank_NorthEast, NeighborRank_NorthWest, NeighborRank_SouthEast, NeighborRank_SouthWest, ItList_H,
-              NeighborX_H, NeighborY_H, NeighborZ_H, GrainOrientation_H, GrainUnitVector_H, DiagonalLength_H,
-              CellType_H, GrainID_H, CritDiagonalLength_H, DOCenter_H, CritTimeStep_H, deltax, NMax,
-              NextLayer_FirstNucleatedGrainID, PossibleNuclei_ThisRank, ZBound_High, ZBound_Low);
-
+    
+    // Nuclei data structures - initial estimates for size, to be resized later when "PossibleNuclei_ThisRank" is known on each MPI rank
+    ViewI_H NucleiGrainID_H(Kokkos::ViewAllocateWithoutInitializing("NucleiGrainID"), LocalActiveDomainSize);
+    ViewI_H NucleationTimes_H(Kokkos::ViewAllocateWithoutInitializing("NucleationTimes"), LocalActiveDomainSize);
+    ViewI_H NucleiLocation_H(Kokkos::ViewAllocateWithoutInitializing("NucleiLocation"), LocalActiveDomainSize);
+    if (SimulationType != "RM") {
+        GrainInit(-1, NGrainOrientations, DecompositionStrategy, nz, LocalActiveDomainSize, MyXSlices, MyYSlices, MyXOffset,
+                  MyYOffset, id, np, NeighborRank_North, NeighborRank_South, NeighborRank_East, NeighborRank_West,
+                  NeighborRank_NorthEast, NeighborRank_NorthWest, NeighborRank_SouthEast, NeighborRank_SouthWest, ItList_H,
+                  NeighborX_H, NeighborY_H, NeighborZ_H, GrainOrientation_H, GrainUnitVector_H, DiagonalLength_H,
+                  CellType_H, GrainID_H, CritDiagonalLength_H, DOCenter_H, CritTimeStep_H, deltax, NMax,
+                  NextLayer_FirstNucleatedGrainID, PossibleNuclei_ThisRank, ZBound_High, ZBound_Low);
+        NucleiInit(DecompositionStrategy, MyXSlices, MyYSlices, nz, id, dTN, dTsigma, NeighborRank_North,
+                   NeighborRank_South, NeighborRank_East, NeighborRank_West, NeighborRank_NorthEast, NeighborRank_NorthWest,
+                   NeighborRank_SouthEast, NeighborRank_SouthWest, NucleiLocation_H, NucleationTimes_H, CellType_H,
+                   GrainID_H, CritTimeStep_H, UndercoolingChange_H);
+    }
+    else {
+        GrainNucleiInitRemelt(0, LocalActiveDomainSize, MyXSlices, MyYSlices, nzActive, id, np, DiagonalLength_H,
+                              CellType_H, CritTimeStep_H, NumberOfSolidificationEvents_H, LayerTimeTempHistory_H, deltax,
+                              NMax, dTN, dTsigma, NextLayer_FirstNucleatedGrainID, PossibleNuclei_ThisRank,
+                              NucleationTimes_H, NucleiLocation_H, NucleiGrainID_H, ZBound_Low);
+    }
+    Kokkos::resize(NucleationTimes_H, PossibleNuclei_ThisRank);
+    Kokkos::resize(NucleiLocation_H, PossibleNuclei_ThisRank);
+    Kokkos::resize(NucleiGrainID_H, PossibleNuclei_ThisRank);
+    
     MPI_Barrier(MPI_COMM_WORLD);
     if (id == 0)
-        std::cout << "Grain struct initialized" << std::endl;
-
-    ViewI_H NucleationTimes_H(Kokkos::ViewAllocateWithoutInitializing("NucleationTimes"), PossibleNuclei_ThisRank);
-    ViewI_H NucleiLocation_H(Kokkos::ViewAllocateWithoutInitializing("NucleiLocation"), PossibleNuclei_ThisRank);
-
-    // Update nuclei on ghost nodes, fill in nucleation data structures, and assign nucleation undercooling values to
-    // potential nucleation events
-    if (id == 0)
-        std::cout << " Possible nucleation events (rank: # events): " << std::endl;
-    NucleiInit(DecompositionStrategy, MyXSlices, MyYSlices, nz, id, dTN, dTsigma, NeighborRank_North,
-               NeighborRank_South, NeighborRank_East, NeighborRank_West, NeighborRank_NorthEast, NeighborRank_NorthWest,
-               NeighborRank_SouthEast, NeighborRank_SouthWest, NucleiLocation_H, NucleationTimes_H, CellType_H,
-               GrainID_H, CritTimeStep_H, UndercoolingChange_H);
-    MPI_Barrier(MPI_COMM_WORLD);
-    if (id == 0)
-        std::cout << "Nucleation initialized" << std::endl;
+        std::cout << "Grain structure and nucleation initialized" << std::endl;
 
     // Normalize solidification parameters
     AConst = AConst * deltat / deltax;
@@ -257,13 +292,21 @@
     ViewF UndercoolingCurrent_G = Kokkos::create_mirror_view_and_copy(memory_space(), UndercoolingCurrent_H);
     ViewI NucleiLocation_G = Kokkos::create_mirror_view_and_copy(memory_space(), NucleiLocation_H);
     ViewI NucleationTimes_G = Kokkos::create_mirror_view_and_copy(memory_space(), NucleationTimes_H);
+    ViewI NucleiGrainID_G = Kokkos::create_mirror_view_and_copy(memory_space(), NucleiGrainID_H);
     ViewI NeighborX_G = Kokkos::create_mirror_view_and_copy(memory_space(), NeighborX_H);
     ViewI NeighborY_G = Kokkos::create_mirror_view_and_copy(memory_space(), NeighborY_H);
     ViewI NeighborZ_G = Kokkos::create_mirror_view_and_copy(memory_space(), NeighborZ_H);
     ViewI2D ItList_G = Kokkos::create_mirror_view_and_copy(memory_space(), ItList_H);
     ViewI GrainOrientation_G = Kokkos::create_mirror_view_and_copy(memory_space(), GrainOrientation_H);
     ViewF GrainUnitVector_G = Kokkos::create_mirror_view_and_copy(memory_space(), GrainUnitVector_H);
-
+    ViewI MaxSolidificationEvents_G = Kokkos::create_mirror_view_and_copy(memory_space(), MaxSolidificationEvents_H);
+    ViewI NumberOfSolidificationEvents_G =
+        Kokkos::create_mirror_view_and_copy(memory_space(), NumberOfSolidificationEvents_H);
+    ViewF3D LayerTimeTempHistory_G = Kokkos::create_mirror_view_and_copy(memory_space(), LayerTimeTempHistory_H);
+    ViewI SolidificationEventCounter_G =
+        Kokkos::create_mirror_view_and_copy(memory_space(), SolidificationEventCounter_H);
+    ViewI MeltTimeStep_G = Kokkos::create_mirror_view_and_copy(memory_space(), MeltTimeStep_H);
+    
     // Steering Vector
     ViewI SteeringVector(Kokkos::ViewAllocateWithoutInitializing("SteeringVector"), LocalActiveDomainSize);
     ViewI_H numSteer_H(Kokkos::ViewAllocateWithoutInitializing("SteeringVectorSize"), 1);
@@ -308,7 +351,7 @@
             // Update cells on GPU - undercooling and diagonal length updates, nucleation
             StartNuclTime = MPI_Wtime();
             Nucleation(RemeltingYN, MyXSlices, MyYSlices, MyXOffset, MyYOffset, cycle, nn, CellType_G, NucleiLocation_G,
-                       NucleationTimes_G, DummyView_G, GrainID_G, GrainOrientation_G, DOCenter_G, NeighborX_G,
+                       NucleationTimes_G, NucleiGrainID_G, GrainID_G, GrainOrientation_G, DOCenter_G, NeighborX_G,
                        NeighborY_G, NeighborZ_G, GrainUnitVector_G, CritDiagonalLength_G, DiagonalLength_G,
                        NGrainOrientations, PossibleNuclei_ThisRank, ZBound_Low, layernumber, LayerID_G);
             NuclTime += MPI_Wtime() - StartNuclTime;
@@ -322,8 +365,8 @@
                         GrainOrientation_G, CellType_G, DOCenter_G, GrainID_G, NGrainOrientations, BufferWestSend,
                         BufferEastSend, BufferNorthSend, BufferSouthSend, BufferNorthEastSend, BufferNorthWestSend,
                         BufferSouthEastSend, BufferSouthWestSend, BufSizeX, BufSizeY, ZBound_Low, nzActive, nz,
-                        layernumber, LayerID_G, SteeringVector, numSteer_G, numSteer_H, DummyView_G, DummyView_G,
-                        DummyView_G, DummyView_3D);
+                        layernumber, LayerID_G, SteeringVector, numSteer_G, numSteer_H, MeltTimeStep_G, SolidificationEventCounter_G,
+                        NumberOfSolidificationEvents_G, LayerTimeTempHistory_G);
             CaptureTime += MPI_Wtime() - StartCaptureTime;
 
             if (np > 1) {
@@ -350,7 +393,11 @@
             }
 
             if (cycle % 1000 == 0) {
-                IntermediateOutputAndCheck(id, cycle, MyXSlices, MyYSlices, LocalDomainSize, LocalActiveDomainSize, nn,
+                if (RemeltingYN) IntermediateOutputAndCheck_Remelt(id, cycle, MyXSlices, MyYSlices, LocalActiveDomainSize,
+                                                                   nn, XSwitch, CellType_G, MeltTimeStep_G,
+                                                                   FinishTimeStep, layernumber, NumberOfLayers,
+                                                                   ZBound_Low, LayerID_G);
+                else IntermediateOutputAndCheck(id, cycle, MyXSlices, MyYSlices, LocalDomainSize, LocalActiveDomainSize, nn,
                                            XSwitch, CellType_G, CritTimeStep_G, SimulationType, FinishTimeStep,
                                            layernumber, NumberOfLayers, ZBound_Low, LayerID_G);
             }
@@ -358,10 +405,33 @@
         } while (XSwitch == 0);
 
         if (layernumber != NumberOfLayers - 1) {
-            // Determine new active cell domain size and offset from bottom of global domain
-            int ZShift;
-            DomainShiftAndResize(id, MyXSlices, MyYSlices, ZShift, ZBound_Low, ZBound_High, nzActive, LocalDomainSize,
-                                 LocalActiveDomainSize, BufSizeZ, LayerHeight, CellType_G, layernumber, LayerID_G);
+            
+            if (RemeltingYN) {
+                ZBound_Low = round((ZMinLayer[layernumber + 1] - ZMin) / deltax) + 2;
+                nzActive = round((ZMaxLayer[layernumber + 1] - ZMinLayer[layernumber + 1]) / deltax) +
+                           1; // (note this doesn't include the 2 rows of wall/active cells at the bottom surface)
+                ZBound_High = ZBound_Low + nzActive;
+                LocalActiveDomainSize = MyXSlices * MyYSlices * nzActive;
+                
+                // Re-initialize solid cells (part of this layer that will melt/solidify) and wall cells (cells that are
+                // ignored in this layer) Estimate number of nuclei on each rank (resize later when
+                // "PossibleNuclei_ThisRank" is known)
+                Kokkos::resize(NucleationTimes_H, LocalActiveDomainSize);
+                Kokkos::resize(NucleiLocation_H, LocalActiveDomainSize);
+                Kokkos::resize(NucleiGrainID_H, LocalActiveDomainSize);
+
+                GrainNucleiInitRemelt(layernumber + 1, LocalActiveDomainSize, MyXSlices, MyYSlices, nzActive, id, np,
+                                      DiagonalLength_H, CellType_H, CritTimeStep_H, NumberOfSolidificationEvents_H,
+                                      LayerTimeTempHistory_H, deltax, NMax, dTN, dTsigma, NextLayer_FirstNucleatedGrainID,
+                                      PossibleNuclei_ThisRank, NucleationTimes_H, NucleiLocation_H, NucleiGrainID_H,
+                                      ZBound_Low);
+            }
+            else {
+                // Determine new active cell domain size and offset from bottom of global domain
+                int ZShift;
+                DomainShiftAndResize(id, MyXSlices, MyYSlices, ZShift, ZBound_Low, ZBound_High, nzActive, LocalDomainSize,
+                                     LocalActiveDomainSize, BufSizeZ, LayerHeight, CellType_G, layernumber, LayerID_G);
+            }
 
             // Resize steering vector as LocalActiveDomainSize may have changed
             Kokkos::resize(SteeringVector, LocalActiveDomainSize);
@@ -405,6 +475,22 @@
             if (id == 0)
                 std::cout << "New layer setup, GN dimensions are " << BufSizeX << " " << BufSizeY << " " << BufSizeZ
                           << std::endl;
+            if (RemeltingYN) {
+                // Deep copy updated views from host
+                Kokkos::deep_copy(CellType_G, CellType_H);
+                Kokkos::deep_copy(CritTimeStep_G, CritTimeStep_H);
+                Kokkos::deep_copy(MeltTimeStep_G, MeltTimeStep_H);
+                Kokkos::deep_copy(UndercoolingChange_G, UndercoolingChange_H);
+                Kokkos::deep_copy(UndercoolingCurrent_G, UndercoolingCurrent_H);
+                Kokkos::deep_copy(LayerTimeTempHistory_G, LayerTimeTempHistory_H);
+                Kokkos::deep_copy(LayerID_G, LayerID_H);
+                Kokkos::deep_copy(NumberOfSolidificationEvents_G, NumberOfSolidificationEvents_H);
+                Kokkos::deep_copy(SolidificationEventCounter_G, SolidificationEventCounter_H);
+                Kokkos::deep_copy(NucleationTimes_G, NucleationTimes_H);
+                Kokkos::deep_copy(NucleiLocation_G, NucleiLocation_H);
+                Kokkos::deep_copy(NucleiGrainID_G, NucleiGrainID_H);
+            }
+            
             // Update ghost nodes for grain locations and attributes
             MPI_Barrier(MPI_COMM_WORLD);
             if (id == 0)
