--- conflicted
+++ resolved
@@ -273,9 +273,6 @@
                        int &SpotOffset, int &SpotRadius, bool &PrintTimeSeries, int &TimeSeriesInc,
                        bool &PrintIdleTimeSeriesFrames) {
 
-    // For now, assuming no remelting
-    RemeltingYN = false;
-
     // Required inputs that should be present in the input file, regardless of problem type
     std::vector<std::string> RequiredInputs = {
         "Decomposition strategy",                        // Required input 0
@@ -311,122 +308,19 @@
     checkFileExists(InputFile, "Input", id);
     std::ifstream InputData;
     InputData.open(InputFile);
-<<<<<<< HEAD
-    skipLines(InputData);
-
-    std::string val;
-
-    // Simulation Type - this can be one of a few possibilities:
+    skipLines(InputData, "*****"); // Skip lines until past the header lines above the asterisks
+    // First line after the header must be the problem type - this can be one of a few possibilities:
     // "C": constrained solidification (unidirectional G/R)
     // "S": spot melt solidification (no remelting) - array of spots with fixed G/R in each
     // "SM": spot melt with melting considered/multiple solidification events possible
     // "R": solidification from reduced/sparse data in file (no remelting)
     // "RM" solidification from extended data in file (with remelting/multiple solidification events possible)
-    SimulationType = parseInput(InputData, "Problem type");
-    if ((SimulationType == "SM")||(SimulationType == "RM")) RemeltingYN = true;
-    else RemeltingYN = false;
-    
-    // Decomposition strategy
-    val = parseInput(InputData, "Decomposition strategy");
-    DecompositionStrategy = stoi(val, nullptr, 10);
-
-    // Material (opening a separate file to obtain values for A, B, C, and D for the interfacial reponse function)
-    std::string MaterialName = parseInput(InputData, "Material");
-    std::string MaterialFile = checkFileInstalled(MaterialName, "Materials", id);
-
-    std::ifstream MaterialData;
-    MaterialData.open(MaterialFile);
-    skipLines(MaterialData);
-
-    // Interfacial response function A
-    val = parseInput(MaterialData, "A");
-    AConst = atof(val.c_str());
-    // Interfacial response function B
-    val = parseInput(MaterialData, "B");
-    BConst = atof(val.c_str());
-    // Interfacial response function C
-    val = parseInput(MaterialData, "C");
-    CConst = atof(val.c_str());
-    // Interfacial response function D
-    val = parseInput(MaterialData, "D");
-    DConst = atof(val.c_str());
-    // Alloy freezing range
-    val = parseInput(MaterialData, "Alloy freezing range");
-    FreezingRange = atof(val.c_str());
-
-    MaterialData.close();
-
-    // CA cell size
-    val = parseInput(InputData, "Cell size");
-    deltax = atof(val.c_str()) * pow(10, -6);
-
-    // Nucleation density
-    val = parseInput(InputData, "Heterogeneous nucleation density");
-    double NRead = atof(val.c_str());
-    NMax = NRead * pow(10, 12);
-
-    // Mean nucleation undercooling
-    val = parseInput(InputData, "Mean nucleation undercooling");
-    dTN = atof(val.c_str());
-
-    // Standard deviation of nucleation undercooling
-    val = parseInput(InputData, "Standard deviation of nucleation undercooling");
-    dTsigma = atof(val.c_str());
-
-    // Path to output
-    PathToOutput = parseInput(InputData, "Path to output");
-
-    // Output base file name
-    OutputFile = parseInput(InputData, "Output file base name");
-
-    // File of grain orientations
-    std::string GrainOrientationFile_Read = parseInput(InputData, "File of grain orientations");
-
-    // Path to file of grain orientations based on install/source location
-    GrainOrientationFile = checkFileInstalled(GrainOrientationFile_Read, "Substrate", id);
-
-    std::ifstream GrainOrientationData;
-    GrainOrientationData.open(GrainOrientationFile);
-    // Make sure file contains data
-    std::string TestLine;
-    std::getline(GrainOrientationData, TestLine);
-    GrainOrientationData.close();
-
-    if ((SimulationType == "R")||(SimulationType == "RM")) {
-        // Read input arguments for a reduced or extended temperature data format solidification problem
-        if (id == 0)
-            std::cout << "CA Simulation using temperature data from file(s)" << std::endl;
-
-        // Heat transport mesh size
-        val = parseInput(InputData, "Heat transport data mesh size");
-        HT_deltax = atof(val.c_str()) * pow(10, -6);
-        if (id == 0)
-            std::cout << "Mesh size of the temperature data is " << HT_deltax << " microns" << std::endl;
-
-        // Time step (s)
-        val = parseInput(InputData, "Time step");
-        deltat = atof(val.c_str()) * pow(10, -6);
-        if (id == 0)
-            std::cout << "The time step is " << val << " microseconds" << std::endl;
-
-        // Name of substrate file OR average spacing of substrate grains in microns
-        int SubstrateDataType = 0;
-        val = parseInputMultiple(InputData, "Path to substrate file", "Substrate grain spacing", SubstrateDataType);
-        if (SubstrateDataType == 1) {
-            SubstrateFileName = parseInput(InputData, "Substrate file name");
-            SubstrateFileName = val + "/" + SubstrateFileName;
-            UseSubstrateFile = true;
-            // Check if substrate file exists
-            checkFileExists(SubstrateFileName, "Substrate", id);
-        }
-        else if (SubstrateDataType == 2) {
-            SubstrateGrainSpacing = atof(val.c_str());
-            UseSubstrateFile = false;
-=======
-    skipLines(InputData, "*****"); // Skip lines until past the header lines above the asterisks
-    // First line after the header must be the problem type: either R, C, or S
     // Additional required/optional inputs depending on problem type
     SimulationType = parseInput(InputData, "Problem type");
+    if ((SimulationType == "RM") || (SimulationType == "SM"))
+        RemeltingYN = true;
+    else
+        RemeltingYN = false;
     if (SimulationType == "C") {
         std::vector<std::string> RequiredInputsC = {
             "Thermal gradient",     // Required input 11
@@ -439,7 +333,7 @@
         };
         RequiredInputs.insert(RequiredInputs.end(), RequiredInputsC.begin(), RequiredInputsC.end());
     }
-    else if (SimulationType == "S") {
+    else if ((SimulationType == "S") || (SimulationType == "SM")) {
         std::vector<std::string> RequiredInputsS = {
             "Thermal gradient",            // Required input 11
             "Cooling rate",                // Required input 12
@@ -458,7 +352,7 @@
         OptionalInputs.insert(OptionalInputs.end(), OptionalInputsS.begin(), OptionalInputsS.end());
         RequiredInputs.insert(RequiredInputs.end(), RequiredInputsS.begin(), RequiredInputsS.end());
     }
-    else if (SimulationType == "R") {
+    else if ((SimulationType == "R") || (SimulationType == "RM")) {
         std::vector<std::string> RequiredInputsR = {
             "Time step",                   // Required input 11
             "Temperature filename",        // Required input 12
@@ -477,7 +371,7 @@
         OptionalInputs.insert(OptionalInputs.end(), OptionalInputsR.begin(), OptionalInputsR.end());
     }
     else {
-        std::string error = "Error: problem type must be C, S, or R: the value given was " + SimulationType;
+        std::string error = "Error: unknown problem type " + SimulationType + " ; valid options are C, S, R, SM, RM";
         throw std::runtime_error(error);
     }
     int NumRequiredInputs = RequiredInputs.size();
@@ -499,13 +393,10 @@
                               << std::endl;
                 }
             }
->>>>>>> 2205b9c1
         }
     }
     InputData.close();
 
-<<<<<<< HEAD
-=======
     // Ensure that all required inputs were given
     for (int i = 0; i < NumRequiredInputs; i++) {
         if (RequiredInputsRead[i].empty()) {
@@ -528,14 +419,13 @@
     PrintMisorientation = getInputBool(RequiredInputsRead[9]);
     PrintFullOutput = getInputBool(RequiredInputsRead[10]);
     // Problem type-specific inputs
-    if (SimulationType == "R") {
+    if ((SimulationType == "R") || (SimulationType == "RM")) {
         deltat = getInputDouble(RequiredInputsRead[11], -6);
         tempfile = RequiredInputsRead[12];
         TempFilesInSeries = getInputInt(RequiredInputsRead[13]);
         NumberOfLayers = getInputInt(RequiredInputsRead[14]);
         LayerHeight = getInputInt(RequiredInputsRead[15]);
         ExtraWalls = getInputBool(RequiredInputsRead[16]);
->>>>>>> 2205b9c1
         if (id == 0) {
             std::cout << "CA Simulation using temperature data from file(s)" << std::endl;
             std::cout << "The time step is " << deltat << " seconds" << std::endl;
@@ -570,34 +460,7 @@
                       << std::endl;
         }
     }
-<<<<<<< HEAD
-    else if ((SimulationType == "S")||(SimulationType == "SM")) {
-        // Read input arguments for an array of multiple overlapping spot melts
-
-        // Thermal gradient
-        val = parseInput(InputData, "Thermal gradient");
-        G = atof(val.c_str());
-
-        // Cooling rate
-        val = parseInput(InputData, "Cooling rate");
-        R = atof(val.c_str());
-        if (id == 0)
-            std::cout << "CA Simulation using a radial, fixed thermal gradient of " << G
-                      << " K/m as a series of hemispherical spots, and a cooling rate of " << R << " K/s" << std::endl;
-
-        // Number of spots in x
-        val = parseInput(InputData, "Number of spots in x");
-        NSpotsX = stoi(val, nullptr, 10);
-
-        // Number of spots in y
-        val = parseInput(InputData, "Number of spots in y");
-        NSpotsY = stoi(val, nullptr, 10);
-
-        // Offset between spot centers (convert from microns to CA cells)
-        val = parseInput(InputData, "Offset between spot centers");
-        float SpotOffsetFloat = atof(val.c_str());
-=======
-    else if (SimulationType == "S") {
+    else if ((SimulationType == "S") || (SimulationType == "SM")) {
         G = getInputFloat(RequiredInputsRead[11]);
         R = getInputFloat(RequiredInputsRead[12]);
         NRatio = getInputInt(RequiredInputsRead[13]);
@@ -608,7 +471,6 @@
         NumberOfLayers = getInputInt(RequiredInputsRead[18]);
         LayerHeight = getInputInt(RequiredInputsRead[19]);
         deltat = deltax / (NRatio * (R / G));
->>>>>>> 2205b9c1
         SpotOffset = SpotOffsetFloat * 1.0 * pow(10, -6) / deltax;
         SpotRadius = SpotRadiusFloat * 1.0 * pow(10, -6) / deltax;
         // Calculate nx, ny, and nz based on spot array pattern and number of layers
@@ -666,7 +528,7 @@
         PrintIdleTimeSeriesFrames = false;
     }
     // For simulations with substrate grain structures, should an input grain spacing or a substrate file be used?
-    if ((SimulationType == "S") || (SimulationType == "R")) {
+    if (SimulationType != "C") {
         // Exactly one of the two inputs "sub grain size" and "sub filename" should be present
         if ((!(OptionalInputsRead[5].empty())) && (!(OptionalInputsRead[6].empty())))
             throw std::runtime_error("Error: only one of substrate grain size and substrate structure filename should "
@@ -689,7 +551,7 @@
     }
     // Input temperature data spacing or path to temperature data may be given
     // If not given, it is assumed HT_deltax = CA cell size and temperature data is located in examples/Temperatures
-    if (SimulationType == "R") {
+    if ((SimulationType == "R") || (SimulationType == "RM")) {
         if (OptionalInputsRead[7].empty())
             HT_deltax = deltax;
         else
@@ -1090,12 +952,13 @@
 }
 
 // Read in temperature data from files, stored in "RawData", with the appropriate MPI ranks storing the appropriate data
-void ReadTemperatureData(int, bool RemeltingYN, ViewI_H MaxSolidificationEvents, int &MyXSlices,
-                      int &MyYSlices, int &MyXOffset, int &MyYOffset,
-                      double &deltax, double HT_deltax, int &nx, int &ny, float &XMin, float &YMin, std::vector<std::string> &temp_paths, float, int &LayerHeight, int NumberOfLayers,
-                      int TempFilesInSeries, unsigned int &NumberOfTemperatureDataPoints, float *ZMinLayer,
-                      float *ZMaxLayer, int *FirstValue, int *LastValue, std::vector<double> &RawData) {
-    
+void ReadTemperatureData(int, bool RemeltingYN, ViewI_H MaxSolidificationEvents, int &MyXSlices, int &MyYSlices,
+                         int &MyXOffset, int &MyYOffset, double &deltax, double HT_deltax, int &nx, int &ny,
+                         float &XMin, float &YMin, std::vector<std::string> &temp_paths, float, int &LayerHeight,
+                         int NumberOfLayers, int TempFilesInSeries, unsigned int &NumberOfTemperatureDataPoints,
+                         float *ZMinLayer, float *ZMaxLayer, int *FirstValue, int *LastValue,
+                         std::vector<double> &RawData) {
+
     int HTtoCAratio = HT_deltax / deltax; // OpenFOAM/CA cell size ratio
     int LowerXBound, LowerYBound, UpperXBound, UpperYBound;
     if (MyXOffset <= 2)
@@ -1150,13 +1013,14 @@
         if (RemeltingYN) {
             TempSizeX = UpperXBound - LowerXBound + 1;
             TempSizeY = UpperYBound - LowerYBound + 1;
-            TempSizeZ = round((ZMaxLayer[LayerReadCount-1] - ZMinLayer[LayerReadCount-1])/deltax) + 1;
-        }
-        ViewI3D_H TempMeltCount(Kokkos::ViewAllocateWithoutInitializing("TempMeltCount"), TempSizeZ, TempSizeX, TempSizeY);
-        for (int k=0; k<TempSizeZ; k++) {
-            for (int i=0; i<TempSizeX; i++) {
-                for (int j=0; j<TempSizeY; j++) {
-                    TempMeltCount(k,i,j) = 0;
+            TempSizeZ = round((ZMaxLayer[LayerReadCount - 1] - ZMinLayer[LayerReadCount - 1]) / deltax) + 1;
+        }
+        ViewI3D_H TempMeltCount(Kokkos::ViewAllocateWithoutInitializing("TempMeltCount"), TempSizeZ, TempSizeX,
+                                TempSizeY);
+        for (int k = 0; k < TempSizeZ; k++) {
+            for (int i = 0; i < TempSizeX; i++) {
+                for (int j = 0; j < TempSizeY; j++) {
+                    TempMeltCount(k, i, j) = 0;
                 }
             }
         }
@@ -1191,7 +1055,9 @@
                 RawData[NumberOfTemperatureDataPoints] = XYZTemperaturePoint[5];
                 NumberOfTemperatureDataPoints++;
                 if (RemeltingYN) {
-                    int ZInt = round((XYZTemperaturePoint[2] + deltax * LayerHeight * (LayerReadCount - 1) - ZMinLayer[LayerReadCount-1]) / deltax);
+                    int ZInt = round((XYZTemperaturePoint[2] + deltax * LayerHeight * (LayerReadCount - 1) -
+                                      ZMinLayer[LayerReadCount - 1]) /
+                                     deltax);
                     TempMeltCount(ZInt, XInt - LowerXBound, YInt - LowerYBound)++;
                 }
                 if (NumberOfTemperatureDataPoints >= RawData.size() - 6) {
@@ -1203,14 +1069,15 @@
         LastValue[LayerReadCount - 1] = NumberOfTemperatureDataPoints;
         // Determine max number of remelting events for each layer (may be different on each MPI rank)
         int MaxCount = 0;
-        for (int k=0; k<TempSizeZ; k++) {
-            for (int i=0; i<TempSizeX; i++) {
-                for (int j=0; j<TempSizeY; j++) {
-                    if (TempMeltCount(k,i,j) > MaxCount) MaxCount = TempMeltCount(k,i,j);
-                }
-            }
-        }
-        MaxSolidificationEvents(LayerReadCount-1) = MaxCount;
+        for (int k = 0; k < TempSizeZ; k++) {
+            for (int i = 0; i < TempSizeX; i++) {
+                for (int j = 0; j < TempSizeY; j++) {
+                    if (TempMeltCount(k, i, j) > MaxCount)
+                        MaxCount = TempMeltCount(k, i, j);
+                }
+            }
+        }
+        MaxSolidificationEvents(LayerReadCount - 1) = MaxCount;
     } // End loop over all files read for all layers
     RawData.resize(NumberOfTemperatureDataPoints);
     // Determine start values for each layer's data within "RawData"
@@ -1221,7 +1088,7 @@
                 // translated from that of the first layer
                 FirstValue[LayerReadCount] = FirstValue[LayerReadCount - 1];
                 LastValue[LayerReadCount] = LastValue[LayerReadCount - 1];
-                MaxSolidificationEvents(LayerReadCount) = MaxSolidificationEvents(LayerReadCount-1);
+                MaxSolidificationEvents(LayerReadCount) = MaxSolidificationEvents(LayerReadCount - 1);
             }
             else {
                 // All layers have different temperature data but in a repeating pattern
@@ -1233,7 +1100,7 @@
         }
     }
     // Make "MaxSolidificationEvents" the same size on each rank
-    for (int n=0; n<NumberOfLayers; n++) {
+    for (int n = 0; n < NumberOfLayers; n++) {
         int LocalMaxSEvents = MaxSolidificationEvents(n);
         int GlobalMaxSEvents;
         MPI_Allreduce(&LocalMaxSEvents, &GlobalMaxSEvents, 1, MPI_INT, MPI_MAX, MPI_COMM_WORLD);
@@ -1242,7 +1109,8 @@
 }
 
 // Determine the maximum number of times a cell will undergo solidification from a spot melt pattern
-void MaxSolidificationEventSpotCount(int nx, int ny, int NSpotsX, int NSpotsY, int SpotRadius, int SpotOffset, int NumberOfLayers, ViewI_H MaxSolidificationEvents) {
+void MaxSolidificationEventSpotCount(int nx, int ny, int NSpotsX, int NSpotsY, int SpotRadius, int SpotOffset,
+                                     int NumberOfLayers, ViewI_H MaxSolidificationEvents) {
 
     int NumberOfSpots = NSpotsX * NSpotsY;
     ViewI2D_H MaxSolidificationEvents_Temp("SEvents_Temp", nx, ny);
@@ -1264,22 +1132,21 @@
     int TempMax = 0;
     for (int i = 0; i < nx; i++) {
         for (int j = 0; j < ny; j++) {
-            if (MaxSolidificationEvents_Temp(i,j) > TempMax)
-                TempMax = MaxSolidificationEvents_Temp(i,j);
-        }
-    }
-    for (int n=0; n<NumberOfLayers; n++) {
+            if (MaxSolidificationEvents_Temp(i, j) > TempMax)
+                TempMax = MaxSolidificationEvents_Temp(i, j);
+        }
+    }
+    for (int n = 0; n < NumberOfLayers; n++) {
         MaxSolidificationEvents(n) = TempMax;
     }
-    
-}
-    
+}
+
 //*****************************************************************************/
 // Initialize temperature data for a constrained solidification test problem
-void TempInit_DirSolidification(double G, double R, int, int &MyXSlices, int &MyYSlices, int &MyXOffset,
-                                int &MyYOffset, double deltax, double deltat, int nx, int ny, int nz,
-                                ViewI_H CritTimeStep, ViewF_H UndercoolingChange, ViewF_H UndercoolingCurrent,
-                                bool *Melted, ViewI_H LayerID) {
+void TempInit_DirSolidification(double G, double R, int, int &MyXSlices, int &MyYSlices, int &MyXOffset, int &MyYOffset,
+                                double deltax, double deltat, int nx, int ny, int nz, ViewI_H CritTimeStep,
+                                ViewF_H UndercoolingChange, ViewF_H UndercoolingCurrent, bool *Melted,
+                                ViewI_H LayerID) {
 
     // Initialize temperature field in Z direction with thermal gradient G set in input file
     for (int k = 0; k < nz; k++) {
@@ -1304,11 +1171,13 @@
 }
 
 // Initialize temperature data for an array of overlapping spot melts
-void TempInit_SpotMelt(bool RemeltingYN, int layernumber, double G, double R, std::string, int id, int &MyXSlices, int &MyYSlices, int &MyXOffset,
-                       int &MyYOffset, double deltax, double deltat, int nz, ViewI_H MeltTimeStep, ViewI_H CritTimeStep,
-                       ViewF_H UndercoolingChange, ViewF_H UndercoolingCurrent, bool *Melted, int LayerHeight,
-                       int NumberOfLayers, double FreezingRange,
-                       ViewI_H LayerID, int NSpotsX, int NSpotsY, int SpotRadius, int SpotOffset, int ZBound_Low, int nzActive, ViewF3D_H LayerTimeTempHistory, ViewI_H NumberOfSolidificationEvents, ViewI_H SolidificationEventCounter) {
+void TempInit_SpotMelt(bool RemeltingYN, int layernumber, double G, double R, std::string, int id, int &MyXSlices,
+                       int &MyYSlices, int &MyXOffset, int &MyYOffset, double deltax, double deltat, int nz,
+                       ViewI_H MeltTimeStep, ViewI_H CritTimeStep, ViewF_H UndercoolingChange,
+                       ViewF_H UndercoolingCurrent, bool *Melted, int LayerHeight, int NumberOfLayers,
+                       double FreezingRange, ViewI_H LayerID, int NSpotsX, int NSpotsY, int SpotRadius, int SpotOffset,
+                       int ZBound_Low, int nzActive, ViewF3D_H LayerTimeTempHistory,
+                       ViewI_H NumberOfSolidificationEvents, ViewI_H SolidificationEventCounter) {
 
     // Starting the layer, no cells intitially have undercooling, nor have melting/solidification data
     for (int k = 0; k < nz; k++) {
@@ -1319,7 +1188,8 @@
                 UndercoolingCurrent(GlobalD3D1ConvPosition) = 0.0;
                 Melted[GlobalD3D1ConvPosition] = false;
                 if (layernumber == 0) {
-                    // If this is the first layer, initialize layer ID to -1 everywhere (marking cells that aren't part of the melt pool)
+                    // If this is the first layer, initialize layer ID to -1 everywhere (marking cells that aren't part
+                    // of the melt pool)
                     LayerID(GlobalD3D1ConvPosition) = -1;
                 }
                 if (RemeltingYN)
@@ -1377,9 +1247,9 @@
     else {
         // Set solidification events counter to 0 to start the layer
         // If this is the first layer, also set the total number of solidification events for all cells to 0
-        for (int k=0; k<nzActive; k++) {
-            for (int i=0; i<MyXSlices; i++) {
-                for (int j=0; j<MyYSlices; j++) {
+        for (int k = 0; k < nzActive; k++) {
+            for (int i = 0; i < MyXSlices; i++) {
+                for (int j = 0; j < MyYSlices; j++) {
                     int D3D1ConvPosition = k * MyXSlices * MyYSlices + i * MyYSlices + j;
                     SolidificationEventCounter(D3D1ConvPosition) = 0;
                     if (layernumber == 0)
@@ -1387,8 +1257,9 @@
                 }
             }
         }
-        // Time-temperature history, and the number of solidification events in each cell, is the same for the active domain each layer
-        // Only initialize temperature field for this layer's spots - store all melt/solidification events
+        // Time-temperature history, and the number of solidification events in each cell, is the same for the active
+        // domain each layer Only initialize temperature field for this layer's spots - store all melt/solidification
+        // events
         if (layernumber == 0) {
             for (int n = 0; n < NumberOfSpots; n++) {
                 if (id == 0)
@@ -1410,7 +1281,8 @@
                             if (TotDist <= SpotRadius) {
                                 int D3D1ConvPosition = (k - ZBound_Low) * MyXSlices * MyYSlices + i * MyYSlices + j;
                                 int SolidificationEventNumber = NumberOfSolidificationEvents(D3D1ConvPosition);
-                                LayerTimeTempHistory(D3D1ConvPosition, SolidificationEventNumber, 0) = n * TimeBetweenSpots;
+                                LayerTimeTempHistory(D3D1ConvPosition, SolidificationEventNumber, 0) =
+                                    n * TimeBetweenSpots;
                                 LayerTimeTempHistory(D3D1ConvPosition, SolidificationEventNumber, 1) =
                                     1 + (int)(((float)(SpotRadius)-TotDist) / IsothermVelocity) + TimeBetweenSpots * n;
                                 LayerTimeTempHistory(D3D1ConvPosition, SolidificationEventNumber, 2) = R * deltat;
@@ -1422,10 +1294,11 @@
             }
         }
         // Set MeltTimeStep, CritTimeStep, UndercoolingChange for the first solidification event in all cells
-        // Unlike LayerTimeTempHistory, NumberOfSolidificationEvents, and SolidificationEventCounter, these quantites are defined in the global (all layers) domain as opposed to the active (this layer only) domain
-        for (int k=0; k<nzActive; k++) {
-            for (int i=0; i<MyXSlices; i++) {
-                for (int j=0; j<MyYSlices; j++) {
+        // Unlike LayerTimeTempHistory, NumberOfSolidificationEvents, and SolidificationEventCounter, these quantites
+        // are defined in the global (all layers) domain as opposed to the active (this layer only) domain
+        for (int k = 0; k < nzActive; k++) {
+            for (int i = 0; i < MyXSlices; i++) {
+                for (int j = 0; j < MyYSlices; j++) {
                     int D3D1ConvPosition = k * MyXSlices * MyYSlices + i * MyYSlices + j;
                     if (LayerTimeTempHistory(D3D1ConvPosition, 0, 1) > 0) {
                         int GlobalD3D1ConvPosition = (k + ZBound_Low) * MyXSlices * MyYSlices + i * MyYSlices + j;
@@ -1447,8 +1320,8 @@
                       double HT_deltax, double deltat, int &nx, int &ny, int &nz, ViewI_H CritTimeStep,
                       ViewF_H UndercoolingChange, ViewF_H UndercoolingCurrent, float XMin, float YMin, float ZMin,
                       bool *Melted, float *ZMinLayer, float *ZMaxLayer, int LayerHeight, int NumberOfLayers,
-                      int *FinishTimeStep, double FreezingRange,
-                      ViewI_H LayerID, int *FirstValue, int *LastValue, std::vector<double> RawData) {
+                      int *FinishTimeStep, double FreezingRange, ViewI_H LayerID, int *FirstValue, int *LastValue,
+                      std::vector<double> RawData) {
 
     // Initialize temperature views to 0
     for (int k = 0; k < nz; k++) {
@@ -1519,7 +1392,7 @@
         double LargestTime = 0;
         double LargestTime_Global = 0;
 
-        int nzTempValuesThisLayer = round((ZMaxLayer[LayerCounter] - ZMinLayer[LayerCounter])/deltax) + 1;
+        int nzTempValuesThisLayer = round((ZMaxLayer[LayerCounter] - ZMinLayer[LayerCounter]) / deltax) + 1;
         std::vector<std::vector<std::vector<double>>> CR, CritTL;
         for (int k = 0; k < nzTempValuesThisLayer; k++) {
             std::vector<std::vector<double>> TemperatureXX;
@@ -1702,18 +1575,17 @@
             }
         }
     } // End read over all temperature files and placement of data
-
 }
 //*****************************************************************************/
 
 //*****************************************************************************/
 void TempInit_Remelt(int layernumber, int id, int &MyXSlices, int &MyYSlices, int nz, int &MyXOffset, int &MyYOffset,
-                    double &deltax, double deltat, double FreezingRange, ViewF3D_H LayerTimeTempHistory,
-                    ViewI_H MaxSolidificationEvents, ViewI_H NumberOfSolidificationEvents,
-                    ViewI_H SolidificationEventCounter, ViewI_H MeltTimeStep, ViewI_H CritTimeStep,
-                    ViewF_H UndercoolingChange, ViewF_H UndercoolingCurrent, float XMin, float YMin, bool *Melted,
-                    float *ZMinLayer, int LayerHeight, int nzActive, int ZBound_Low,
-                    int *FinishTimeStep, ViewI_H LayerID, int *FirstValue, int *LastValue, std::vector<double> RawData) {
+                     double &deltax, double deltat, double FreezingRange, ViewF3D_H LayerTimeTempHistory,
+                     ViewI_H MaxSolidificationEvents, ViewI_H NumberOfSolidificationEvents,
+                     ViewI_H SolidificationEventCounter, ViewI_H MeltTimeStep, ViewI_H CritTimeStep,
+                     ViewF_H UndercoolingChange, ViewF_H UndercoolingCurrent, float XMin, float YMin, bool *Melted,
+                     float *ZMinLayer, int LayerHeight, int nzActive, int ZBound_Low, int *FinishTimeStep,
+                     ViewI_H LayerID, int *FirstValue, int *LastValue, std::vector<double> RawData) {
 
     if (layernumber == 0) {
         // No sites have melted yet
@@ -1732,9 +1604,9 @@
     for (int i = 0; i < MyXSlices * MyYSlices * nzActive; i++) {
         NumberOfSolidificationEvents(i) = 0;
         SolidificationEventCounter(i) = 0;
-        for (int j=0; j<MaxSolidificationEvents(layernumber); j++) {
-            for (int k=0; k<3; k++) {
-                LayerTimeTempHistory(i,j,k) = 0.0;
+        for (int j = 0; j < MaxSolidificationEvents(layernumber); j++) {
+            for (int k = 0; k < 3; k++) {
+                LayerTimeTempHistory(i, j, k) = 0.0;
             }
         }
     }
@@ -1750,8 +1622,8 @@
     double LargestTime = 0;
     double LargestTime_Global = 0;
     if (id == 0)
-        std::cout << "Range of raw data for layer " << layernumber << " on rank 0 is " << StartRange << " to " << EndRange
-                  << std::endl;
+        std::cout << "Range of raw data for layer " << layernumber << " on rank 0 is " << StartRange << " to "
+                  << EndRange << std::endl;
     MPI_Barrier(MPI_COMM_WORLD);
     for (int i = StartRange; i < EndRange; i++) {
 
@@ -1772,9 +1644,12 @@
                 D3D1ConvPosition = ZInt * MyXSlices * MyYSlices + (XInt - MyXOffset) * MyYSlices + (YInt - MyYOffset);
                 LayerTimeTempHistory(D3D1ConvPosition, NumberOfSolidificationEvents(D3D1ConvPosition), 0) =
                     round(RawData[i] / deltat);
-//                if (D3D1ConvPosition == 6543822) {
-//                    std::cout << "X = " << RawData[i-3] << " Y = " << RawData[i-2] << " Z = " << RawData[i-1] << " Melting event " << NumberOfSolidificationEvents(D3D1ConvPosition) << " Melting time " << RawData[i] << std::endl;
-//                }
+                //                if (D3D1ConvPosition == 6543822) {
+                //                    std::cout << "X = " << RawData[i-3] << " Y = " << RawData[i-2] << " Z = " <<
+                //                    RawData[i-1] << " Melting event " <<
+                //                    NumberOfSolidificationEvents(D3D1ConvPosition) << " Melting time " << RawData[i]
+                //                    << std::endl;
+                //                }
             }
             else {
                 // skip to next data point
@@ -1785,9 +1660,11 @@
             // Crit (liquidus) time step
             LayerTimeTempHistory(D3D1ConvPosition, NumberOfSolidificationEvents(D3D1ConvPosition), 1) =
                 round(RawData[i] / deltat);
-//            if (D3D1ConvPosition == 6543822) {
-//                std::cout << "X = " << RawData[i-4] << " Y = " << RawData[i-3] << " Z = " << RawData[i-2] << " Melting event " << NumberOfSolidificationEvents(D3D1ConvPosition) << " Liquidus time " << RawData[i] << std::endl;
-//            }
+            //            if (D3D1ConvPosition == 6543822) {
+            //                std::cout << "X = " << RawData[i-4] << " Y = " << RawData[i-3] << " Z = " << RawData[i-2]
+            //                << " Melting event " << NumberOfSolidificationEvents(D3D1ConvPosition) << " Liquidus time
+            //                " << RawData[i] << std::endl;
+            //            }
         }
         else if (Pos == 5) {
             // Cooling rate per time step
@@ -1812,9 +1689,9 @@
     // based on the melting time values (component = 0)
     for (int n = 0; n < MyXSlices * MyYSlices * nzActive; n++) {
         if (NumberOfSolidificationEvents(n) > 0) {
-            for (int i = 0; i < NumberOfSolidificationEvents(n)-1; i++) {
-                for (int j = (i+1); j < NumberOfSolidificationEvents(n); j++) {
-                    
+            for (int i = 0; i < NumberOfSolidificationEvents(n) - 1; i++) {
+                for (int j = (i + 1); j < NumberOfSolidificationEvents(n); j++) {
+
                     if (LayerTimeTempHistory(n, i, 0) > LayerTimeTempHistory(n, j, 0)) {
                         // Swap these two points - melting event "j" happens before event "i"
                         float OldMeltVal = LayerTimeTempHistory(n, i, 0);
@@ -1831,28 +1708,29 @@
             }
         }
     }
-    
+
     // If a cell melts twice before reaching the liquidus temperature, this is a double counted solidification
     // event and should be removed
     for (int n = 0; n < MyXSlices * MyYSlices * nzActive; n++) {
         if (NumberOfSolidificationEvents(n) > 1) {
-            for (int i = 0; i < NumberOfSolidificationEvents(n)-1; i++) {
-                if (LayerTimeTempHistory(n, i+1, 0) < LayerTimeTempHistory(n, i, 1)) {
-                    std::cout << "Cell " << n << " removing anomalous event " << i+1 << " out of " << NumberOfSolidificationEvents(n)-1 << std::endl;
+            for (int i = 0; i < NumberOfSolidificationEvents(n) - 1; i++) {
+                if (LayerTimeTempHistory(n, i + 1, 0) < LayerTimeTempHistory(n, i, 1)) {
+                    std::cout << "Cell " << n << " removing anomalous event " << i + 1 << " out of "
+                              << NumberOfSolidificationEvents(n) - 1 << std::endl;
                     // Keep whichever event has the larger liquidus time
-                    if (LayerTimeTempHistory(n, i+1, 1) > LayerTimeTempHistory(n, i, 1)) {
-                        LayerTimeTempHistory(n, i, 0) = LayerTimeTempHistory(n, i+1, 0);
-                        LayerTimeTempHistory(n, i, 1) = LayerTimeTempHistory(n, i+1, 1);
-                        LayerTimeTempHistory(n, i, 2) = LayerTimeTempHistory(n, i+1, 2);
-                    }
-                    LayerTimeTempHistory(n, i+1, 0) = 0.0;
-                    LayerTimeTempHistory(n, i+1, 1) = 0.0;
-                    LayerTimeTempHistory(n, i+1, 2) = 0.0;
+                    if (LayerTimeTempHistory(n, i + 1, 1) > LayerTimeTempHistory(n, i, 1)) {
+                        LayerTimeTempHistory(n, i, 0) = LayerTimeTempHistory(n, i + 1, 0);
+                        LayerTimeTempHistory(n, i, 1) = LayerTimeTempHistory(n, i + 1, 1);
+                        LayerTimeTempHistory(n, i, 2) = LayerTimeTempHistory(n, i + 1, 2);
+                    }
+                    LayerTimeTempHistory(n, i + 1, 0) = 0.0;
+                    LayerTimeTempHistory(n, i + 1, 1) = 0.0;
+                    LayerTimeTempHistory(n, i + 1, 2) = 0.0;
                     // Reshuffle other solidification events over if needed
-                    for (int ii=(i + 1); ii<NumberOfSolidificationEvents(n)-1; ii++) {
-                        LayerTimeTempHistory(n, ii, 0) = LayerTimeTempHistory(n, ii+1, 0);
-                        LayerTimeTempHistory(n, ii, 1) = LayerTimeTempHistory(n, ii+1, 1);
-                        LayerTimeTempHistory(n, ii, 2) = LayerTimeTempHistory(n, ii+1, 2);
+                    for (int ii = (i + 1); ii < NumberOfSolidificationEvents(n) - 1; ii++) {
+                        LayerTimeTempHistory(n, ii, 0) = LayerTimeTempHistory(n, ii + 1, 0);
+                        LayerTimeTempHistory(n, ii, 1) = LayerTimeTempHistory(n, ii + 1, 1);
+                        LayerTimeTempHistory(n, ii, 2) = LayerTimeTempHistory(n, ii + 1, 2);
                     }
                     NumberOfSolidificationEvents(n)--;
                 }
@@ -1867,8 +1745,10 @@
             for (int j = 0; j < MyYSlices; j++) {
                 int D3D1ConvPosition = k * MyXSlices * MyYSlices + i * MyYSlices + j;
                 if (LayerTimeTempHistory(D3D1ConvPosition, 0, 0) > 0) {
-                    if (GlobalZ < ZLOW) ZLOW = GlobalZ;
-                    if (GlobalZ > ZHIGH) ZHIGH = GlobalZ;
+                    if (GlobalZ < ZLOW)
+                        ZLOW = GlobalZ;
+                    if (GlobalZ > ZHIGH)
+                        ZHIGH = GlobalZ;
                     // This cell undergoes solidification in layer "layernumber" at least once
                     int GlobalD3D1ConvPosition = GlobalZ * MyXSlices * MyYSlices + i * MyYSlices + j;
                     Melted[GlobalD3D1ConvPosition] = true;
@@ -1880,10 +1760,11 @@
             }
         }
     }
-    std::cout << "On rank " << id << " , temperature field is actually located from " << ZLOW << " THROUGH " << ZHIGH << std::endl;
+    std::cout << "On rank " << id << " , temperature field is actually located from " << ZLOW << " THROUGH " << ZHIGH
+              << std::endl;
     if (id == 0)
-        std::cout << "Layer " << layernumber << " temperature field is from Z = " << ZBound_Low + 1 << " through " << nzActive+ZBound_Low-1
-                  << " of the global domain" << std::endl;
+        std::cout << "Layer " << layernumber << " temperature field is from Z = " << ZBound_Low + 1 << " through "
+                  << nzActive + ZBound_Low - 1 << " of the global domain" << std::endl;
 }
 //*****************************************************************************/
 
@@ -2156,7 +2037,7 @@
                 }
                 GrainID_G(CAGridLocation) = ClosestGrainIndex + 1;
             }
-    });
+        });
 
     // Copy Grain ID back to host
     Kokkos::deep_copy(GrainID, GrainID_G);
@@ -2698,12 +2579,11 @@
 // Initializes cell types for simulations with remelting
 // Each layer starts at solid cells (where we have solidification data) and wall cells (where no solidification will
 // happen)
-void GrainNucleiInitRemelt(int layernumber, int MyXSlices, int MyYSlices, int nzActive,
-                           int id, int np, ViewI_H CellType, ViewI_H CritTimeStep,
-                           ViewI_H NumberOfSolidificationEvents, ViewF3D_H LayerTimeTempHistory, double deltax,
-                           double NMax, double dTN, double dTsigma, int &NextLayer_FirstNucleatedGrainID,
-                           int &PossibleNuclei_ThisRank, ViewI_H NucleationTimes, ViewI_H NucleiLocation,
-                           ViewI_H NucleiGrainID, int ZBound_Low) {
+void GrainNucleiInitRemelt(int layernumber, int MyXSlices, int MyYSlices, int nzActive, int id, int np,
+                           ViewI_H CellType, ViewI_H CritTimeStep, ViewI_H NumberOfSolidificationEvents,
+                           ViewF3D_H LayerTimeTempHistory, double deltax, double NMax, double dTN, double dTsigma,
+                           int &NextLayer_FirstNucleatedGrainID, int &PossibleNuclei_ThisRank, ViewI_H NucleationTimes,
+                           ViewI_H NucleiLocation, ViewI_H NucleiGrainID, int ZBound_Low) {
 
     // All cells are either solid (if solidification data) or wall (no data) at the start of the layer
     int SolidCellCount_ThisRank = 0;
@@ -2765,11 +2645,11 @@
     else {
         FirstNucleatedGID_Rank0 = NextLayer_FirstNucleatedGrainID;
     }
-    
+
     if (id == 0)
         std::cout << "Number of potential nucleated grains in layer " << layernumber << ": " << TotalNucleatedGrains
                   << " , starting with grain id " << FirstNucleatedGID_Rank0 << std::endl;
-    
+
     int MyFirstNGrainID; // First GrainID for nuclei on this rank, for this layer
     if (np > 1) {
         // Assign GrainIDs for nucleated grains (negative values)
@@ -3405,9 +3285,10 @@
 
 //*****************************************************************************/
 // Set up bounds for "active" region of simulation for the next layer (layer "layernumber")
-void DomainShiftAndResize(std::string SimulationType, int id, int MyXSlices, int MyYSlices, int &ZBound_Low, int &ZBound_High,
-                          float ZMin, float* ZMinLayer, float* ZMaxLayer, double deltax, 
-                          int &nzActive, int nz, int SpotRadius, int &LocalActiveDomainSize, int layernumber, int LayerHeight) {
+void DomainShiftAndResize(std::string SimulationType, int id, int MyXSlices, int MyYSlices, int &ZBound_Low,
+                          int &ZBound_High, float ZMin, float *ZMinLayer, float *ZMaxLayer, double deltax,
+                          int &nzActive, int nz, int SpotRadius, int &LocalActiveDomainSize, int layernumber,
+                          int LayerHeight) {
 
     if (SimulationType == "C") {
         // Entire domain except the bottom wall (Z = 0) is considered part of the active domain
@@ -3436,18 +3317,19 @@
     LocalActiveDomainSize = MyXSlices * MyYSlices * nzActive;
 
     if (id == 0) {
-        std::cout << "Layer " << layernumber << " : active domain height = " << nzActive << " , associated with Z = " << ZBound_Low << " through " << ZBound_High << " of the overall simulation domain" << std::endl;
-        
-    }
-}
-
-void ZeroInitViews(ViewF DiagonalLength, ViewF CritDiagonalLength, ViewF DOCenter, int DecompositionStrategy, Buffer2D BufferWestSend, Buffer2D BufferEastSend,
-                    Buffer2D BufferNorthSend, Buffer2D BufferSouthSend, Buffer2D BufferNorthEastSend,
-                    Buffer2D BufferNorthWestSend, Buffer2D BufferSouthEastSend, Buffer2D BufferSouthWestSend,
-                    Buffer2D BufferWestRecv, Buffer2D BufferEastRecv, Buffer2D BufferNorthRecv, Buffer2D BufferSouthRecv,
-                    Buffer2D BufferNorthEastRecv, Buffer2D BufferNorthWestRecv, Buffer2D BufferSouthEastRecv,
-                    Buffer2D BufferSouthWestRecv) {
-    
+        std::cout << "Layer " << layernumber << " : active domain height = " << nzActive
+                  << " , associated with Z = " << ZBound_Low << " through " << ZBound_High
+                  << " of the overall simulation domain" << std::endl;
+    }
+}
+
+void ZeroInitViews(ViewF DiagonalLength, ViewF CritDiagonalLength, ViewF DOCenter, int DecompositionStrategy,
+                   Buffer2D BufferWestSend, Buffer2D BufferEastSend, Buffer2D BufferNorthSend, Buffer2D BufferSouthSend,
+                   Buffer2D BufferNorthEastSend, Buffer2D BufferNorthWestSend, Buffer2D BufferSouthEastSend,
+                   Buffer2D BufferSouthWestSend, Buffer2D BufferWestRecv, Buffer2D BufferEastRecv,
+                   Buffer2D BufferNorthRecv, Buffer2D BufferSouthRecv, Buffer2D BufferNorthEastRecv,
+                   Buffer2D BufferNorthWestRecv, Buffer2D BufferSouthEastRecv, Buffer2D BufferSouthWestRecv) {
+
     // Reset active cell data structures and MPI buffers to 0 on GPUs
     // Reset active cell data structures
     Kokkos::deep_copy(DiagonalLength, 0);
@@ -3471,7 +3353,6 @@
         Kokkos::deep_copy(BufferSouthEastSend, 0.0);
         Kokkos::deep_copy(BufferSouthEastRecv, 0.0);
     }
-    
 }
 //*****************************************************************************/
 void LayerSetup(int MyXSlices, int MyYSlices, int MyXOffset, int MyYOffset, int LocalActiveDomainSize,
