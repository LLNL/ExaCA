--- conflicted
+++ resolved
@@ -13,66 +13,34 @@
 #include <string>
 #include <vector>
 
-// Input parsing functions
-void skipLines(std::ifstream &stream);
-std::string getKey(std::ifstream &stream, std::string &line, std::size_t &colon);
-std::string removeWhitespace(std::string line, std::size_t colon);
-std::string parseInput(std::ifstream &stream, std::string key);
-std::string parseInputMultiple(std::ifstream &stream, std::string key1, std::string key2, int &WhichKey);
-bool parseInputBool(std::ifstream &stream, std::string key);
-
-// Data point checks
-void CheckTemperatureCoordinateBound(std::string Label, float LowerBound, float UpperBound, float InputValue,
-                                     int LineNumber, std::string TemperatureFilename);
-void CheckTemperatureDataPoint(std::string Label, float InputValue, int LineNumber, std::string TemperatureFilename);
-
 // CA routines to initialize parameters, temperature field, grain structure, and nuclei
-void InputReadFromFile(int id, std::string InputFile, std::string SimulationType, int &DecompositionStrategy,
+void InputReadFromFile(int id, std::string InputFile, std::string &SimulationType, int &DecompositionStrategy,
                        double &AConst, double &BConst, double &CConst, double &DConst, double &FreezingRange,
                        double &deltax, double &NMax, double &dTN, double &dTsigma, std::string &OutputFile,
                        std::string &GrainOrientationFile, std::string &tempfile, int &TempFilesInSeries,
-<<<<<<< HEAD
-                       bool &ExtraWalls, double &HT_deltax, double &deltat, int &NumberOfLayers, int &LayerHeight,
-                       std::string &SubstrateFileName, float &SubstrateGrainSpacing, bool &UseSubstrateFile, double &G,
-                       double &R, int &nx, int &ny, int &nz, double &FractSurfaceSitesActive, std::string &PathToOutput,
-                       bool (&FilesToPrint)[6], bool &PrintFilesYN);
-void ParallelMeshInit(int DecompositionStrategy, ViewI_H MaxSolidificationEvents, ViewI_H NeighborX, ViewI_H NeighborY,
-                      ViewI_H NeighborZ, ViewI2D_H ItList, std::string SimulationType, int id, int np, int &MyXSlices,
-                      int &MyYSlices, int &MyXOffset, int &MyYOffset, int &NeighborRank_North, int &NeighborRank_South,
-=======
                        bool &ExtraWalls, double &HT_deltax, bool &RemeltingYN, double &deltat, int &NumberOfLayers,
                        int &LayerHeight, std::string &SubstrateFileName, float &SubstrateGrainSpacing,
                        bool &UseSubstrateFile, double &G, double &R, int &nx, int &ny, int &nz,
                        double &FractSurfaceSitesActive, std::string &PathToOutput, int &PrintDebug,
                        bool &PrintMisorientation, bool &PrintFullOutput, int &NSpotsX, int &NSpotsY, int &SpotOffset,
                        int &SpotRadius);
-void ParallelMeshInit(int DecompositionStrategy, ViewI_H NeighborX, ViewI_H NeighborY, ViewI_H NeighborZ,
-                      ViewI2D_H ItList, std::string SimulationType, int id, int np, int &MyXSlices, int &MyYSlices,
-                      int &MyXOffset, int &MyYOffset, int &NeighborRank_North, int &NeighborRank_South,
->>>>>>> 9e69f122
+void AssignNeighbors(ViewI_H NeighborX, ViewI_H NeighborY, ViewI_H NeighborZ, ViewI2D_H ItList);
+void ReadTemperatureFiles(bool RemeltingYN, int DecompositionStrategy, ViewI_H MaxSolidificationEvents, int id, int np, int &MyXSlices,
+                      int &MyYSlices, int &MyXOffset, int &MyYOffset, int &NeighborRank_North, int &NeighborRank_South,
                       int &NeighborRank_East, int &NeighborRank_West, int &NeighborRank_NorthEast,
                       int &NeighborRank_NorthWest, int &NeighborRank_SouthEast, int &NeighborRank_SouthWest,
                       double &deltax, double HT_deltax, int &nx, int &ny, int &nz, int &ProcessorsInXDirection,
                       int &ProcessorsInYDirection, std::string tempfile, float &XMin, float &XMax, float &YMin,
-                      float &YMax, float &ZMin, float &ZMax, float FreezingRange, int &LayerHeight, int NumberOfLayers,
+                      float &YMax, float &ZMin, float &ZMax, float, int &LayerHeight, int NumberOfLayers,
                       int TempFilesInSeries, unsigned int &NumberOfTemperatureDataPoints, float *ZMinLayer,
-<<<<<<< HEAD
-                      float *ZMaxLayer, int *FirstValue, int *LastValue, std::vector<float> &RawData);
-void TempInit(int layernumber, double G, double R, std::string SimulationType, int id, int &MyXSlices, int &MyYSlices,
-              int &MyXOffset, int &MyYOffset, double &deltax, double HT_deltax, double deltat, int &nx, int &ny,
-              int &nz, ViewI_H CritTimeStep, ViewF_H UndercoolingChange, ViewF_H UndercoolingCurrent, float XMin,
-              float YMin, float ZMin, bool *Melted, float *ZMinLayer, float *ZMaxLayer, int LayerHeight,
-              int NumberOfLayers, int &nzActive, int &ZBound_Low, int &ZBound_High, int *FinishTimeStep,
-              double FreezingRange, ViewI_H LayerID, int *FirstValue, int *LastValue, std::vector<float> RawData);
-void TempInitRemelt(int layernumber, int id, int &MyXSlices, int &MyYSlices, int nz, int &MyXOffset, int &MyYOffset,
+                          float *ZMaxLayer, int *FirstValue, int *LastValue, int &ZBound_Low, int &nzActive, int &ZBound_High, int &LocalActiveDomainSize, std::vector<double> &RawData);
+void TempInit_Remelt(int layernumber, int id, int &MyXSlices, int &MyYSlices, int nz, int &MyXOffset, int &MyYOffset,
                     double &deltax, double deltat, double FreezingRange, ViewF3D_H LayerTimeTempHistory,
                     ViewI_H MaxSolidificationEvents, ViewI_H NumberOfSolidificationEvents,
                     ViewI_H SolidificationEventCounter, ViewI_H MeltTimeStep, ViewI_H CritTimeStep,
                     ViewF_H UndercoolingChange, ViewF_H UndercoolingCurrent, float XMin, float YMin, bool *Melted,
                     float *ZMinLayer, int LayerHeight, int nzActive, int ZBound_Low, int ZBound_High,
-                    int *FinishTimeStep, ViewI_H LayerID, int *FirstValue, int *LastValue, std::vector<float> RawData);
-=======
-                      float *ZMaxLayer, int *FirstValue, int *LastValue, std::vector<double> &RawData);
+                    int *FinishTimeStep, ViewI_H LayerID, int *FirstValue, int *LastValue, std::vector<double> RawData);
 void TempInit_DirSolidification(double G, double R, int id, int &MyXSlices, int &MyYSlices, int &MyXOffset,
                                 int &MyYOffset, double deltax, double deltat, int nx, int ny, int nz,
                                 ViewI_H CritTimeStep, ViewF_H UndercoolingChange, ViewF_H UndercoolingCurrent,
@@ -88,7 +56,6 @@
                       bool *Melted, float *ZMinLayer, float *ZMaxLayer, int LayerHeight, int NumberOfLayers,
                       int &nzActive, int &ZBound_Low, int &ZBound_High, int *FinishTimeStep, double FreezingRange,
                       ViewI_H LayerID, int *FirstValue, int *LastValue, std::vector<double> RawData);
->>>>>>> 9e69f122
 void OrientationInit(int id, int NGrainOrientations, ViewI_H GrainOrientation, ViewF_H GrainUnitVector,
                      std::string GrainOrientationFile);
 void SubstrateInit_ConstrainedGrowth(double FractSurfaceSitesActive, int MyXSlices, int MyYSlices, int nx, int ny,
