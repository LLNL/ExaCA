--- conflicted
+++ resolved
@@ -163,29 +163,12 @@
     ViewI GrainOrientation_G = Kokkos::create_mirror_view_and_copy( memory_space(), GrainOrientation_H );
     ViewF GrainUnitVector_G = Kokkos::create_mirror_view_and_copy( memory_space(), GrainUnitVector_H );
     
-<<<<<<< HEAD
     // Steering Vector
     ViewI SteeringVector(Kokkos::ViewAllocateWithoutInitializing("SteeringVector"), LocalActiveDomainSize);
     ViewI_H numSteer_H(Kokkos::ViewAllocateWithoutInitializing("SteeringVectorSize"), 1);
     numSteer_H(0) = 0;
     ViewI numSteer_G = Kokkos::create_mirror_view_and_copy(memory_space(), numSteer_H);
 
-    // Locks for cell capture
-    // 0 = cannot be captured, 1 = can be capured
-    ViewI Locks(Kokkos::ViewAllocateWithoutInitializing("Locks"),LocalActiveDomainSize);
-    Kokkos::parallel_for("LockInit",LocalActiveDomainSize, KOKKOS_LAMBDA (const int& D3D1ConvPosition) {
-        int RankZ = D3D1ConvPosition/(MyXSlices*MyYSlices);
-        int Rem = D3D1ConvPosition % (MyXSlices*MyYSlices);
-        int RankX = Rem/MyYSlices;
-        int RankY = Rem % MyYSlices;
-        int GlobalZ = ZBound_Low + RankZ;
-        int GlobalD3D1ConvPosition = GlobalZ*MyXSlices*MyYSlices + RankX*MyYSlices + RankY;
-        if ((CellType_G(GlobalD3D1ConvPosition) == LiqSol)||(CellType_G(GlobalD3D1ConvPosition) == Liquid)) Locks(D3D1ConvPosition) = 1;
-        else Locks(D3D1ConvPosition) = 0;
-    });
-    
-=======
->>>>>>> 78e1b329
     if (np > 1) {
         // Ghost nodes for initial microstructure state
         GhostNodesInit_GPU(id, np, DecompositionStrategy, MyLeft, MyRight, MyIn, MyOut, MyLeftIn, MyRightIn, MyLeftOut, MyRightOut, MyXSlices, MyYSlices, MyXOffset, MyYOffset, ZBound_Low, nzActive, LocalActiveDomainSize, NGrainOrientations, NeighborX_G, NeighborY_G, NeighborZ_G, GrainUnitVector_G, GrainOrientation_G, GrainID_G, CellType_G, DOCenter_G, DiagonalLength_G, CritDiagonalLength_G);
@@ -212,11 +195,7 @@
 
             // Update cells on GPU - new active cells, solidification of old active cells
             StartCaptureTime = MPI_Wtime();
-<<<<<<< HEAD
-            CellCapture(np, cycle, DecompositionStrategy, LocalActiveDomainSize, LocalDomainSize, MyXSlices, MyYSlices, AConst, BConst, CConst, DConst, MyXOffset, MyYOffset, ItList_G, NeighborX_G, NeighborY_G, NeighborZ_G, CritTimeStep_G, UndercoolingCurrent_G, UndercoolingChange_G,  GrainUnitVector_G, CritDiagonalLength_G, DiagonalLength_G, GrainOrientation_G, CellType_G, DOCenter_G, GrainID_G, NGrainOrientations, BufferA, BufferB, BufferC, BufferD, BufferE, BufferF, BufferG, BufferH, BufSizeX, BufSizeY, Locks, ZBound_Low, nzActive, nz, layernumber, LayerID_G, SteeringVector, numSteer_G, numSteer_H);
-=======
-            CellCapture(np, cycle, DecompositionStrategy, LocalActiveDomainSize, LocalDomainSize, MyXSlices, MyYSlices, AConst, BConst, CConst, DConst, MyXOffset, MyYOffset, ItList_G, NeighborX_G, NeighborY_G, NeighborZ_G, CritTimeStep_G, UndercoolingCurrent_G, UndercoolingChange_G,  GrainUnitVector_G, CritDiagonalLength_G, DiagonalLength_G, GrainOrientation_G, CellType_G, DOCenter_G, GrainID_G, NGrainOrientations, BufferA, BufferB, BufferC, BufferD, BufferE, BufferF, BufferG, BufferH, BufSizeX, BufSizeY, ZBound_Low, nzActive, nz, layernumber, LayerID_G);
->>>>>>> 78e1b329
+            CellCapture(np, cycle, DecompositionStrategy, LocalActiveDomainSize, LocalDomainSize, MyXSlices, MyYSlices, AConst, BConst, CConst, DConst, MyXOffset, MyYOffset, ItList_G, NeighborX_G, NeighborY_G, NeighborZ_G, CritTimeStep_G, UndercoolingCurrent_G, UndercoolingChange_G,  GrainUnitVector_G, CritDiagonalLength_G, DiagonalLength_G, GrainOrientation_G, CellType_G, DOCenter_G, GrainID_G, NGrainOrientations, BufferA, BufferB, BufferC, BufferD, BufferE, BufferF, BufferG, BufferH, BufSizeX, BufSizeY, ZBound_Low, nzActive, nz, layernumber, LayerID_G, SteeringVector, numSteer_G, numSteer_H);
             CaptureTime += MPI_Wtime() - StartCaptureTime;
 
             if (np > 1) {
