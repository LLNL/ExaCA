#include "header.h"
using namespace std;

//*****************************************************************************/
// Initial placement of data in ghost nodes
void GhostNodesInit_GPU(int id, int np, int DecompositionStrategy, int MyLeft, int MyRight, int MyIn, int MyOut, int MyLeftIn, int MyRightIn, int MyLeftOut, int MyRightOut, int MyXSlices, int MyYSlices, int MyXOffset, int MyYOffset, int ZBound_Low, int nzActive, int LocalActiveDomainSize, int NGrainOrientations, ViewI NeighborX, ViewI NeighborY, ViewI NeighborZ, ViewF GrainUnitVector, ViewI GrainOrientation, ViewI GrainID, ViewI CellType, ViewF DOCenter, ViewF DiagonalLength, ViewF CritDiagonalLength, ViewI Locks) {

    // Fill buffers with ghost node data following initialization of data on GPUs
    // Similar to the calls to GhostNodes1D/GhostNodes2D, but the information sent/received in the halo regions is different
    // Need to send and receive cell type data, grain id data from other ranks
    Buffer3D BufferA("BufferA",MyXSlices,nzActive,2);
    Buffer3D BufferB("BufferB",MyXSlices,nzActive,2);
    Buffer3D BufferC("BufferC",MyYSlices,nzActive,5);
    Buffer3D BufferD("BufferD",MyYSlices,nzActive,2);
    Buffer2D BufferE("BufferE",nzActive,2);
    Buffer2D BufferF("BufferF",nzActive,2);
    Buffer2D BufferG("BufferG",nzActive,2);
    Buffer2D BufferH("BufferH",nzActive,2);
    Buffer3D BufferAR("BufferAR",MyXSlices,nzActive,2);
    Buffer3D BufferBR("BufferBR",MyXSlices,nzActive,2);
    Buffer3D BufferCR("BufferCR",MyYSlices,nzActive,2);
    Buffer3D BufferDR("BufferDR",MyYSlices,nzActive,2);
    Buffer2D BufferER("BufferER",nzActive,2);
    Buffer2D BufferFR("BufferFR",nzActive,2);
    Buffer2D BufferGR("BufferGR",nzActive,2);
    Buffer2D BufferHR("BufferHR",nzActive,2);

    // Load send buffers
    Kokkos::parallel_for ("GNInit",LocalActiveDomainSize, KOKKOS_LAMBDA (const long int& D3D1ConvPosition) {
        int RankZ = D3D1ConvPosition/(MyXSlices*MyYSlices);
        int Rem = D3D1ConvPosition % (MyXSlices*MyYSlices);
        int RankX = Rem/MyYSlices;
        int RankY = Rem % MyYSlices;
        int GlobalZ = RankZ + ZBound_Low;
        int D3D1ConvPositionGlobal = GlobalZ*MyXSlices*MyYSlices + RankX*MyYSlices + RankY;
        int GhostGID = GrainID(D3D1ConvPositionGlobal);
        int GhostCT = CellType(D3D1ConvPositionGlobal);
        // Collect data for the ghost nodes:
<<<<<<< HEAD
        if (RankY == 1) {
            BufferA(RankX,RankZ,0) = GhostGID;
            BufferA(RankX,RankZ,1) = GhostCT;
        }
        else if (RankY == MyYSlices-2) {
            BufferB(RankX,RankZ,0) = GhostGID;
            BufferB(RankX,RankZ,1) = GhostCT;
        }
        if (DecompositionStrategy > 1) {
            if (RankX == MyXSlices-2) {
                BufferC(RankY,RankZ,0) = GhostGID;
                BufferC(RankY,RankZ,1) = GhostCT;
            }
            else if (RankX == 1) {
                BufferD(RankY,RankZ,0) = GhostGID;
                BufferD(RankY,RankZ,1) = GhostCT;
            }
            if ((RankY == 1)&&(RankX == MyXSlices-2)) {
                BufferE(RankZ,0) = GhostGID;
                BufferE(RankZ,1) = GhostCT;
            }
            else if ((RankY == 1)&&(RankX == MyXSlices-2)) {
                BufferG(RankZ,0) = GhostGID;
                BufferG(RankZ,1) = GhostCT;
            }
            else if ((RankY == MyYSlices-2)&&(RankX == MyXSlices-2)) {
                BufferF(RankZ,0) = GhostGID;
                BufferF(RankZ,1) = GhostCT;
            }
            else if ((RankY == MyYSlices-2)&&(RankX == 1)) {
                BufferH(RankZ,0) = GhostGID;
                BufferH(RankZ,1) = GhostCT;
=======
        if (DecompositionStrategy == 1) {
            int GNPosition = RankZ*BufSizeX + RankX;
            if (RankY == 1) {
                BufferA(GNPosition,0) = GhostGID;
                BufferA(GNPosition,1) = GhostDOCX;
                BufferA(GNPosition,2) = GhostDOCY;
                BufferA(GNPosition,3) = GhostDOCZ;
                BufferA(GNPosition,4) = GhostDL;
            }
            else if (RankY == MyYSlices-2) {
                BufferB(GNPosition,0) = GhostGID;
                BufferB(GNPosition,1) = GhostDOCX;
                BufferB(GNPosition,2) = GhostDOCY;
                BufferB(GNPosition,3) = GhostDOCZ;
                BufferB(GNPosition,4) = GhostDL;
>>>>>>> d755a2ef
            }
        }
    });
//    MPI_Barrier(MPI_COMM_WORLD);
//    if (id == 0) cout << "Starting req allocation" << endl;
    // Allocate requests
    int NumberOfSends;
    if (DecompositionStrategy > 1) NumberOfSends = 8;
    else NumberOfSends = 2;
    std::vector<MPI_Request> SendRequests(NumberOfSends, MPI_REQUEST_NULL);
    std::vector<MPI_Request> RecvRequests(NumberOfSends, MPI_REQUEST_NULL);
//    MPI_Barrier(MPI_COMM_WORLD);
//    if (id == 0) cout << "Starting data send/recv" << endl;
    // Send data to each other rank (MPI_Isend)
    MPI_Isend(BufferA.data(),2*MyXSlices*nzActive,MPI_FLOAT,MyLeft,0,MPI_COMM_WORLD,&SendRequests[0]);
    MPI_Isend(BufferB.data(),2*MyXSlices*nzActive,MPI_FLOAT,MyRight,0,MPI_COMM_WORLD,&SendRequests[1]);
    if (DecompositionStrategy > 1) {
        MPI_Isend(BufferC.data(),2*MyYSlices*nzActive,MPI_FLOAT,MyIn,0,MPI_COMM_WORLD,&SendRequests[2]);
        MPI_Isend(BufferD.data(),2*MyYSlices*nzActive,MPI_FLOAT,MyOut,0,MPI_COMM_WORLD,&SendRequests[3]);
        MPI_Isend(BufferE.data(),2*nzActive,MPI_FLOAT,MyLeftIn,0,MPI_COMM_WORLD,&SendRequests[4]);
        MPI_Isend(BufferF.data(),2*nzActive,MPI_FLOAT,MyRightOut,0,MPI_COMM_WORLD,&SendRequests[5]);
        MPI_Isend(BufferG.data(),2*nzActive,MPI_FLOAT,MyRightIn,0,MPI_COMM_WORLD,&SendRequests[6]);
        MPI_Isend(BufferH.data(),2*nzActive,MPI_FLOAT,MyLeftOut,0,MPI_COMM_WORLD,&SendRequests[7]);
    }
    
    // Receive buffers for all neighbors (MPI_Irecv)
    MPI_Irecv(BufferAR.data(),2*MyXSlices*nzActive,MPI_FLOAT,MyLeft,0,MPI_COMM_WORLD,&RecvRequests[0]);
    MPI_Irecv(BufferBR.data(),2*MyXSlices*nzActive,MPI_FLOAT,MyRight,0,MPI_COMM_WORLD,&RecvRequests[1]);
    if (DecompositionStrategy > 1) {
        MPI_Irecv(BufferCR.data(),2*MyYSlices*nzActive,MPI_FLOAT,MyIn,0,MPI_COMM_WORLD,&RecvRequests[2]);
        MPI_Irecv(BufferDR.data(),2*MyYSlices*nzActive,MPI_FLOAT,MyOut,0,MPI_COMM_WORLD,&RecvRequests[3]);
        MPI_Irecv(BufferER.data(),2*nzActive,MPI_FLOAT,MyLeftIn,0,MPI_COMM_WORLD,&RecvRequests[4]);
        MPI_Irecv(BufferFR.data(),2*nzActive,MPI_FLOAT,MyRightOut,0,MPI_COMM_WORLD,&RecvRequests[5]);
        MPI_Irecv(BufferGR.data(),2*nzActive,MPI_FLOAT,MyRightIn,0,MPI_COMM_WORLD,&RecvRequests[6]);
        MPI_Irecv(BufferHR.data(),2*nzActive,MPI_FLOAT,MyLeftOut,0,MPI_COMM_WORLD,&RecvRequests[7]);
    }

    // unpack in any order
    bool unpack_complete = false;
    while (!unpack_complete) {
        // Get the next buffer to unpack from rank "unpack_index"
        int unpack_index = MPI_UNDEFINED;
        MPI_Waitany(NumberOfSends, RecvRequests.data(), &unpack_index, MPI_STATUS_IGNORE);
        
        // If there are no more buffers to unpack, leave the while loop
        if (MPI_UNDEFINED == unpack_index) {
            unpack_complete = true;
        }
        // Otherwise unpack the next buffer.
        else {
            Kokkos::parallel_for("BufferUnpack",nzActive, KOKKOS_LAMBDA (const int& RankZ) {
                
                int RankX, RankY;
                int GlobalZ = RankZ + ZBound_Low;

                // Which rank was the data received from?
                if ((unpack_index == 0)||(unpack_index == 1)) {
                    // Data receieved from MyLeft or MyRight
                    if (unpack_index == 0) RankY = 0;
                    else RankY = MyYSlices-1;
                    // If 1D decomposition, unpack all X coordinates from buffer
                    int XIterationRangeStart = 0;
                    int XIterationRangeEnd = MyXSlices;
                    // If 2D decomposition, unpack all X coordinates except the two on the ends from the buffer (those are filled using corner ghost nodes)
                    if (DecompositionStrategy > 1) {
                        XIterationRangeStart = 1;
                        XIterationRangeEnd = MyXSlices-1;
                    }
                    for (int RankX=XIterationRangeStart; RankX<XIterationRangeEnd; RankX++) {
                        int GlobalCellLocation = GlobalZ*MyXSlices*MyYSlices + RankX*MyYSlices + RankY;
                        if (unpack_index == 0) {
                            GrainID(GlobalCellLocation) = BufferAR(RankX,RankZ,0);
                            CellType(GlobalCellLocation) = BufferAR(RankX,RankZ,1);
                        }
                        else {
                            GrainID(GlobalCellLocation) = BufferBR(RankX,RankZ,0);
                            CellType(GlobalCellLocation) = BufferBR(RankX,RankZ,1);
                        }
                        if (CellType(GlobalCellLocation) == Active) {
                            // Mark cell for later placement of octahedra, critical diagonal length calculations
                            CellType(GlobalCellLocation) = Ghost1;
                        }
                    }
                }

                else if ((unpack_index == 2)||(unpack_index == 3)) {
                    // Data received from MyIn or MyOut
                    if (unpack_index == 2) RankX = MyXSlices-1;
                    else RankX = 0;
                    // This is a 2D decomposition, only unpack Y coordinates other than the two on the ends from the buffer (those are filled using corner ghost nodes)
                    for (int RankY=1; RankY<MyYSlices-1; RankY++) {
                        int GlobalCellLocation = GlobalZ*MyXSlices*MyYSlices + RankX*MyYSlices + RankY;
                        if (unpack_index == 2) {
                            GrainID(GlobalCellLocation) = BufferCR(RankY,RankZ,0);
                            CellType(GlobalCellLocation) = BufferCR(RankY,RankZ,1);
                        }
                        else {
                            GrainID(GlobalCellLocation) = BufferDR(RankY,RankZ,0);
                            CellType(GlobalCellLocation) = BufferDR(RankY,RankZ,1);
                        }
                        if (CellType(GlobalCellLocation) == Active) {
                            // Mark cell for later placement of octahedra, critical diagonal length calculations
                            CellType(GlobalCellLocation) = Ghost1;
                        }
                    }
                }
                else {
                    if (unpack_index == 4) {
                        // Data received from MyLeftIn
                        RankX = MyXSlices-1;
                        RankY = 0;
                    }
                    else if (unpack_index == 5) {
                        // Data received from MyRightOut
                        RankX = MyXSlices-1;
                        RankY = MyYSlices-1;
                    }
                    else if (unpack_index == 6) {
                        // Data received from MyRightIn
                        RankX = 0;
                        RankY = MyYSlices-1;
                    }
                    else {
                        // Data received from MyLeftOut
                        RankX = 0;
                        RankY = 0;
                    }
                    int GlobalCellLocation = GlobalZ*MyXSlices*MyYSlices + RankX*MyYSlices + RankY;
                    if (unpack_index == 4) {
                        GrainID(GlobalCellLocation) = BufferER(RankZ,0);
                        CellType(GlobalCellLocation) = BufferER(RankZ,1);
                    }
                    else if (unpack_index == 5) {
                        GrainID(GlobalCellLocation) = BufferFR(RankZ,0);
                        CellType(GlobalCellLocation) = BufferFR(RankZ,1);
                    }
                    else if (unpack_index == 6) {
                        GrainID(GlobalCellLocation) = BufferGR(RankZ,0);
                        CellType(GlobalCellLocation) = BufferGR(RankZ,1);
                    }
                    else {
                        GrainID(GlobalCellLocation) = BufferHR(RankZ,0);
                        CellType(GlobalCellLocation) = BufferHR(RankZ,1);
                    }
                    if (CellType(GlobalCellLocation) == Active) {
                        // Mark cell for later placement of octahedra, critical diagonal length calculations
                        CellType(GlobalCellLocation) = Ghost1;
                    }
                }
            });
        }
    }
    // Wait on send requests
    MPI_Waitall(NumberOfSends, SendRequests.data(), MPI_STATUSES_IGNORE );

    // Octahedra for active cells that were marked in the previous loop, initially have centers aligned with cell centers, Diagonal lengths of 0.01
    // Also ensure locks values match up with cell types that may have been changed through ghost node update (Wall/Solid/Active Locks = 0, Liquid/LiqSol Locks = 1)
    Kokkos::parallel_for ("GNInit",LocalActiveDomainSize, KOKKOS_LAMBDA (const int& CellLocation) {
        int RankZ = CellLocation/(MyXSlices*MyYSlices);
        int Rem = CellLocation % (MyXSlices*MyYSlices);
        int RankX = Rem/MyYSlices;
        int RankY = Rem % MyYSlices;
        int GlobalZ = RankZ + ZBound_Low;
        int GlobalCellLocation = GlobalZ*MyXSlices*MyYSlices + RankX*MyYSlices + RankY;
        if ((CellType(GlobalCellLocation) == Wall)||(CellType(GlobalCellLocation) == Solid)||(CellType(GlobalCellLocation) == Active)) {
            Locks(CellLocation) = 0;
        }
        else if ((CellType(GlobalCellLocation) == Liquid)||(CellType(GlobalCellLocation) == LiqSol)) {
            Locks(CellLocation) = 1;
        }
        if (CellType(GlobalCellLocation) == Ghost1) {
            CellType(GlobalCellLocation) = Active;
            Locks(CellLocation) = 0;
            DOCenter((long int)(3)*CellLocation) = RankX + MyXOffset + 0.5;
            DOCenter((long int)(3)*CellLocation+(long int)(1)) = RankY + MyYOffset + 0.5;
            DOCenter((long int)(3)*CellLocation+(long int)(2)) = GlobalZ + 0.5;
            int MyOrientation = GrainOrientation(((abs(GrainID(GlobalCellLocation)) - 1) % NGrainOrientations));
            DiagonalLength(CellLocation) = 0.01;
            // Global coordinates of cell center
            double xp = RankX + MyXOffset + 0.5;
            double yp = RankY + MyYOffset + 0.5;
            double zp = GlobalZ + 0.5;
            // Calculate critical values at which this active cell leads to the activation of a neighboring liquid cell
            for (int n=0; n<26; n++)  {
                
                int MyNeighborX = RankX + NeighborX(n);
                int MyNeighborY = RankY + NeighborY(n);
                int MyNeighborZ = RankZ + NeighborZ(n);
                long int NeighborPosition = MyNeighborZ*MyXSlices*MyYSlices + MyNeighborX*MyYSlices + MyNeighborY;

                if (NeighborPosition == CellLocation) {
                    // Do not calculate critical diagonal length req'd for the newly captured cell to capture the original
                    CritDiagonalLength((long int)(26)*NeighborPosition+(long int)(n)) = 10000000.0;
                }
                
                // (x0,y0,z0) is a vector pointing from this decentered octahedron center to the global coordinates of the center of a neighbor cell
                double x0 = xp + NeighborX(n) - (RankX + MyXOffset + 0.5);
                double y0 = yp + NeighborY(n) - (RankY + MyYOffset + 0.5);
                double z0 = zp + NeighborZ(n) - (GlobalZ + 0.5);
                // mag0 is the magnitude of (x0,y0,z0)
                double mag0 = pow(pow(x0,2.0) + pow(y0,2.0) + pow(z0,2.0),0.5);
                
                // Calculate unit vectors for the octahedron that intersect the new cell center
                double Diag1X, Diag1Y, Diag1Z, Diag2X, Diag2Y, Diag2Z, Diag3X, Diag3Y, Diag3Z;
                double Angle1 = (GrainUnitVector(9*MyOrientation)*x0 + GrainUnitVector(9*MyOrientation + 1)*y0 + GrainUnitVector(9*MyOrientation + 2)*z0)/mag0;
                if (Angle1 < 0) {
                    Diag1X = GrainUnitVector(9*MyOrientation);
                    Diag1Y = GrainUnitVector(9*MyOrientation + 1);
                    Diag1Z = GrainUnitVector(9*MyOrientation + 2);
                }
                else {
                    Diag1X = -GrainUnitVector(9*MyOrientation);
                    Diag1Y = -GrainUnitVector(9*MyOrientation + 1);
                    Diag1Z = -GrainUnitVector(9*MyOrientation + 2);
                }

                double Angle2 = (GrainUnitVector(9*MyOrientation + 3)*x0 + GrainUnitVector(9*MyOrientation + 4)*y0 + GrainUnitVector(9*MyOrientation + 5)*z0)/mag0;
                if (Angle2 < 0) {
                    Diag2X = GrainUnitVector(9*MyOrientation + 3);
                    Diag2Y = GrainUnitVector(9*MyOrientation + 4);
                    Diag2Z = GrainUnitVector(9*MyOrientation + 5);
                }
                else {
                    Diag2X = -GrainUnitVector(9*MyOrientation + 3);
                    Diag2Y = -GrainUnitVector(9*MyOrientation + 4);
                    Diag2Z = -GrainUnitVector(9*MyOrientation + 5);
                }

                double Angle3 = (GrainUnitVector(9*MyOrientation + 6)*x0 + GrainUnitVector(9*MyOrientation + 7)*y0 + GrainUnitVector(9*MyOrientation + 8)*z0)/mag0;
                if (Angle3 < 0) {
                    Diag3X = GrainUnitVector(9*MyOrientation + 6);
                    Diag3Y = GrainUnitVector(9*MyOrientation + 7);
                    Diag3Z = GrainUnitVector(9*MyOrientation + 8);
                }
                else {
                    Diag3X = -GrainUnitVector(9*MyOrientation + 6);
                    Diag3Y = -GrainUnitVector(9*MyOrientation + 7);
                    Diag3Z = -GrainUnitVector(9*MyOrientation + 8);
                }
                
                double U1[3], U2[3], UU[3], Norm[3];
                U1[0] = Diag2X - Diag1X;
                U1[1] = Diag2Y - Diag1Y;
                U1[2] = Diag2Z - Diag1Z;
                U2[0] = Diag3X - Diag1X;
                U2[1] = Diag3Y - Diag1Y;
                U2[2] = Diag3Z - Diag1Z;
                UU[0] = U1[1]*U2[2] - U1[2]*U2[1];
                UU[1] = U1[2]*U2[0] - U1[0]*U2[2];
                UU[2] = U1[0]*U2[1] - U1[1]*U2[0];
                double NDem = sqrt(UU[0]*UU[0] + UU[1]*UU[1] + UU[2]*UU[2]);
                Norm[0] = UU[0]/NDem;
                Norm[1] = UU[1]/NDem;
                Norm[2] = UU[2]/NDem;
                // normal to capturing plane
                double normx = Norm[0];
                double normy = Norm[1];
                double normz = Norm[2];
                double ParaT = (normx*x0+normy*y0+normz*z0)/(normx*Diag1X+normy*Diag1Y+normz*Diag1Z);
                float CDLVal = pow(pow(ParaT*Diag1X,2.0) + pow(ParaT*Diag1Y,2.0) + pow(ParaT*Diag1Z,2.0),0.5);
                CritDiagonalLength((long int)(26)*CellLocation+(long int)(n)) = CDLVal;
            }
<<<<<<< HEAD
        }
=======
            else if ((RankX == 1)&&(RankY > 1)&&(RankY < MyYSlices-2)) {
                int GNPosition = RankZ*BufSizeY + RankY-1;
                BufferD(GNPosition,0) = GhostGID;
                BufferD(GNPosition,1) = GhostDOCX;
                BufferD(GNPosition,2) = GhostDOCY;
                BufferD(GNPosition,3) = GhostDOCZ;
                BufferD(GNPosition,4) = GhostDL;
            }
            else if ((RankX == MyXSlices-2)&&(RankY > 1)&&(RankY < MyYSlices-2)) {
                int GNPosition = RankZ*BufSizeY + RankY-1;
                BufferC(GNPosition,0) = GhostGID;
                BufferC(GNPosition,1) = GhostDOCX;
                BufferC(GNPosition,2) = GhostDOCY;
                BufferC(GNPosition,3) = GhostDOCZ;
                BufferC(GNPosition,4) = GhostDL;
            }
        } // End if statement for ghost node marking
>>>>>>> d755a2ef
    });

}

//*****************************************************************************/
// 2D domain decomposition: update ghost nodes with new cell data from Nucleation and CellCapture routines
void GhostNodes2D_GPU(int cycle, int id, int MyLeft, int MyRight, int MyIn, int MyOut, int MyLeftIn, int MyRightIn, int MyLeftOut, int MyRightOut, int MyXSlices, int MyYSlices, int MyXOffset, int MyYOffset, ViewI NeighborX, ViewI NeighborY, ViewI NeighborZ, ViewI CellType, ViewF DOCenter, ViewI GrainID, ViewF GrainUnitVector, ViewI GrainOrientation, ViewF DiagonalLength, ViewF CritDiagonalLength, int NGrainOrientations, Buffer2D BufferA, Buffer2D BufferB, Buffer2D BufferC, Buffer2D BufferD, Buffer2D BufferE, Buffer2D BufferF, Buffer2D BufferG, Buffer2D BufferH, Buffer2D BufferAR, Buffer2D BufferBR, Buffer2D BufferCR, Buffer2D BufferDR, Buffer2D BufferER, Buffer2D BufferFR, Buffer2D BufferGR, Buffer2D BufferHR, int BufSizeX, int BufSizeY, int BufSizeZ, ViewI Locks, int ZBound_Low) {

    Kokkos::fence();
    MPI_Barrier(MPI_COMM_WORLD);

    // Allocate requests.
    std::vector<MPI_Request> SendRequests(8, MPI_REQUEST_NULL);
    std::vector<MPI_Request> RecvRequests(8, MPI_REQUEST_NULL);
    
    // Send data to each other rank (MPI_Isend)
    MPI_Isend(BufferA.data(),5*BufSizeX*BufSizeZ,MPI_FLOAT,MyLeft,0,MPI_COMM_WORLD,&SendRequests[0]);
    MPI_Isend(BufferB.data(),5*BufSizeX*BufSizeZ,MPI_FLOAT,MyRight,0,MPI_COMM_WORLD,&SendRequests[1]);
    MPI_Isend(BufferC.data(),5*BufSizeY*BufSizeZ,MPI_FLOAT,MyIn,0,MPI_COMM_WORLD,&SendRequests[2]);
    MPI_Isend(BufferD.data(),5*BufSizeY*BufSizeZ,MPI_FLOAT,MyOut,0,MPI_COMM_WORLD,&SendRequests[3]);
    MPI_Isend(BufferE.data(),5*BufSizeZ,MPI_FLOAT,MyLeftIn,0,MPI_COMM_WORLD,&SendRequests[4]);
    MPI_Isend(BufferF.data(),5*BufSizeZ,MPI_FLOAT,MyRightOut,0,MPI_COMM_WORLD,&SendRequests[5]);
    MPI_Isend(BufferG.data(),5*BufSizeZ,MPI_FLOAT,MyRightIn,0,MPI_COMM_WORLD,&SendRequests[6]);
    MPI_Isend(BufferH.data(),5*BufSizeZ,MPI_FLOAT,MyLeftOut,0,MPI_COMM_WORLD,&SendRequests[7]);
    
    // Receive buffers for all neighbors (MPI_Irecv)
    MPI_Irecv(BufferAR.data(),5*BufSizeX*BufSizeZ,MPI_FLOAT,MyLeft,0,MPI_COMM_WORLD,&RecvRequests[0]);
    MPI_Irecv(BufferBR.data(),5*BufSizeX*BufSizeZ,MPI_FLOAT,MyRight,0,MPI_COMM_WORLD,&RecvRequests[1]);
    MPI_Irecv(BufferCR.data(),5*BufSizeY*BufSizeZ,MPI_FLOAT,MyIn,0,MPI_COMM_WORLD,&RecvRequests[2]);
    MPI_Irecv(BufferDR.data(),5*BufSizeY*BufSizeZ,MPI_FLOAT,MyOut,0,MPI_COMM_WORLD,&RecvRequests[3]);
    MPI_Irecv(BufferER.data(),5*BufSizeZ,MPI_FLOAT,MyLeftIn,0,MPI_COMM_WORLD,&RecvRequests[4]);
    MPI_Irecv(BufferFR.data(),5*BufSizeZ,MPI_FLOAT,MyRightOut,0,MPI_COMM_WORLD,&RecvRequests[5]);
    MPI_Irecv(BufferGR.data(),5*BufSizeZ,MPI_FLOAT,MyRightIn,0,MPI_COMM_WORLD,&RecvRequests[6]);
    MPI_Irecv(BufferHR.data(),5*BufSizeZ,MPI_FLOAT,MyLeftOut,0,MPI_COMM_WORLD,&RecvRequests[7]);
    
    // unpack in any order
    bool unpack_complete = false;
    while (!unpack_complete) {
        // Get the next buffer to unpack from rank "unpack_index"
        int unpack_index = MPI_UNDEFINED;
        MPI_Waitany(8, RecvRequests.data(), &unpack_index, MPI_STATUS_IGNORE);
        
        // If there are no more buffers to unpack, leave the while loop
        if (MPI_UNDEFINED == unpack_index) {
            unpack_complete = true;
        }
        // Otherwise unpack the next buffer.
        else {
            int RecvBufSize;
            if (unpack_index <= 1) {
                RecvBufSize = BufSizeX*BufSizeZ;
            }
            else if (unpack_index >= 4) {
                RecvBufSize = BufSizeZ;
            }
            else {
                RecvBufSize = BufSizeY*BufSizeZ;
            }
            Kokkos::parallel_for("BufferUnpack",RecvBufSize, KOKKOS_LAMBDA (const int& BufPosition) {
                int RankX, RankY, RankZ, NewGrainID;
                long int CellLocation;
                bool Place = false;
                float DOCenterX, DOCenterY, DOCenterZ, NewDiagonalLength;
                // Which rank was the data received from?
                if (unpack_index == 0) {
                    // Data receieved from MyLeft
                    // Adjust X Position by +1 since X = 0 is not included in this buffer
                    RankX = BufPosition % BufSizeX + 1;
                    RankY = 0;
                    RankZ = BufPosition/BufSizeX;
                    CellLocation = RankZ*MyXSlices*MyYSlices + MyYSlices*RankX + RankY;
                    if ((BufferAR(BufPosition,4) > 0)&&(DiagonalLength(CellLocation) == 0)) {
                        Place = true;
                        NewGrainID = (int)(BufferAR(BufPosition,0));
                        DOCenterX = BufferAR(BufPosition,1);
                        DOCenterY = BufferAR(BufPosition,2);
                        DOCenterZ = BufferAR(BufPosition,3);
                        NewDiagonalLength = BufferAR(BufPosition,4);
                    }
                }
                else if (unpack_index == 1) {
                    // Data received from MyRight
                    // Adjust X Position by +1 since X = 0 is not included in this buffer
                    RankX = BufPosition % BufSizeX + 1;
                    RankY = MyYSlices-1;
                    RankZ = BufPosition/BufSizeX;
                    CellLocation = RankZ*MyXSlices*MyYSlices + MyYSlices*RankX + RankY;
                    if ((BufferBR(BufPosition,4) > 0)&&(DiagonalLength(CellLocation) == 0)) {
                        Place = true;
                        NewGrainID = (int)(BufferBR(BufPosition,0));
                        DOCenterX = BufferBR(BufPosition,1);
                        DOCenterY = BufferBR(BufPosition,2);
                        DOCenterZ = BufferBR(BufPosition,3);
                        NewDiagonalLength = BufferBR(BufPosition,4);
                    }
                }
                else if (unpack_index == 2) {
                    // Data received from MyIn
                    // Adjust Y Position by +1 since Y = 0 is not included in this buffer
                    RankX = MyXSlices-1;
                    RankY = BufPosition % BufSizeY + 1;
                    RankZ = BufPosition/BufSizeY;
                    CellLocation = RankZ*MyXSlices*MyYSlices + MyYSlices*RankX + RankY;
                    if ((BufferCR(BufPosition,4) > 0)&&(DiagonalLength(CellLocation) == 0)) {
                        Place = true;
                        NewGrainID = (int)(BufferCR(BufPosition,0));
                        DOCenterX = BufferCR(BufPosition,1);
                        DOCenterY = BufferCR(BufPosition,2);
                        DOCenterZ = BufferCR(BufPosition,3);
                        NewDiagonalLength = BufferCR(BufPosition,4);
                    }
                }
                else if (unpack_index == 3) {
                    // Data received from MyOut
                    // Adjust Y Position by +1 since Y = 0 is not included in this buffer
                    RankX = 0;
                    RankY = BufPosition % BufSizeY + 1;
                    RankZ = BufPosition/BufSizeY;
                    CellLocation = RankZ*MyXSlices*MyYSlices + MyYSlices*RankX + RankY;
                    if ((BufferDR(BufPosition,4) > 0)&&(DiagonalLength(CellLocation) == 0)) {
                        Place = true;
                        NewGrainID = (int)(BufferDR(BufPosition,0));
                        DOCenterX = BufferDR(BufPosition,1);
                        DOCenterY = BufferDR(BufPosition,2);
                        DOCenterZ = BufferDR(BufPosition,3);
                        NewDiagonalLength = BufferDR(BufPosition,4);
                    }
                }
                else if (unpack_index == 4) {
                    // Data received from MyLeftIn
                    RankX = MyXSlices-1;
                    RankY = 0;
                    RankZ = BufPosition;
                    CellLocation = RankZ*MyXSlices*MyYSlices + MyYSlices*RankX + RankY;
                    if ((BufferER(BufPosition,4) > 0)&&(DiagonalLength(CellLocation) == 0)) {
                        Place = true;
                        NewGrainID = (int)(BufferER(BufPosition,0));
                        DOCenterX = BufferER(BufPosition,1);
                        DOCenterY = BufferER(BufPosition,2);
                        DOCenterZ = BufferER(BufPosition,3);
                        NewDiagonalLength = BufferER(BufPosition,4);
                    }
                }
                else if (unpack_index == 5) {
                    // Data received from MyRightOut
                    RankX = MyXSlices-1;
                    RankY = MyYSlices-1;
                    RankZ = BufPosition;
                    CellLocation = RankZ*MyXSlices*MyYSlices + MyYSlices*RankX + RankY;
                    if ((BufferFR(BufPosition,4) > 0)&&(DiagonalLength(CellLocation) == 0)) {
                        Place = true;
                        NewGrainID = (int)(BufferFR(BufPosition,0));
                        DOCenterX = BufferFR(BufPosition,1);
                        DOCenterY = BufferFR(BufPosition,2);
                        DOCenterZ = BufferFR(BufPosition,3);
                        NewDiagonalLength = BufferFR(BufPosition,4);
                    }
                }
                else if (unpack_index == 6) {
                    // Data received from MyRightIn
                    RankX = 0;
                    RankY = MyYSlices-1;
                    RankZ = BufPosition;
                    CellLocation = RankZ*MyXSlices*MyYSlices + MyYSlices*RankX + RankY;
                    if ((BufferGR(BufPosition,4) > 0)&&(DiagonalLength(CellLocation) == 0)) {
                        Place = true;
                        NewGrainID = (int)(BufferGR(BufPosition,0));
                        DOCenterX = BufferGR(BufPosition,1);
                        DOCenterY = BufferGR(BufPosition,2);
                        DOCenterZ = BufferGR(BufPosition,3);
                        NewDiagonalLength = BufferGR(BufPosition,4);
                    }
                }
                else if (unpack_index == 7) {
                    // Data received from MyLeftOut
                    RankX = 0;
                    RankY = 0;
                    RankZ = BufPosition;
                    CellLocation = RankZ*MyXSlices*MyYSlices + MyYSlices*RankX + RankY;
                    if ((BufferHR(BufPosition,4) > 0)&&(DiagonalLength(CellLocation) == 0)) {
                        Place = true;
                        NewGrainID = (int)(BufferHR(BufPosition,0));
                        DOCenterX = BufferHR(BufPosition,1);
                        DOCenterY = BufferHR(BufPosition,2);
                        DOCenterZ = BufferHR(BufPosition,3);
                        NewDiagonalLength = BufferHR(BufPosition,4);
                    }
                }

                if (Place) {
                    // Update this ghost node cell's information with data from other rank
                    int GlobalZ = RankZ + ZBound_Low;
                    int GlobalCellLocation = GlobalZ*MyXSlices*MyYSlices + RankX*MyYSlices + RankY;
                    CellType(GlobalCellLocation) = Active;
                    Locks(CellLocation) = 0;
                    GrainID(GlobalCellLocation) = NewGrainID;
                    DOCenter((long int)(3)*CellLocation) = DOCenterX;
                    DOCenter((long int)(3)*CellLocation+(long int)(1)) = DOCenterY;
                    DOCenter((long int)(3)*CellLocation+(long int)(2)) = DOCenterZ;
                    int MyOrientation = GrainOrientation(((abs(GrainID(GlobalCellLocation)) - 1) % NGrainOrientations));
                    DiagonalLength(CellLocation) = NewDiagonalLength;
                    // Global coordinates of cell center
                    double xp = RankX + MyXOffset + 0.5;
                    double yp = RankY + MyYOffset + 0.5;
                    double zp = GlobalZ + 0.5;
                    // Calculate critical values at which this active cell leads to the activation of a neighboring liquid cell
                    for (int n=0; n<26; n++)  {
                        
                        int MyNeighborX = RankX + NeighborX(n);
                        int MyNeighborY = RankY + NeighborY(n);
                        int MyNeighborZ = RankZ + NeighborZ(n);
                        long int NeighborPosition = MyNeighborZ*MyXSlices*MyYSlices + MyNeighborX*MyYSlices + MyNeighborY;

                        if (NeighborPosition == CellLocation) {
                            // Do not calculate critical diagonal length req'd for the newly captured cell to capture the original
                            CritDiagonalLength((long int)(26)*NeighborPosition+(long int)(n)) = 10000000.0;
                        }
                        
                        // (x0,y0,z0) is a vector pointing from this decentered octahedron center to the global coordinates of the center of a neighbor cell
                        double x0 = xp + NeighborX(n) - DOCenterX;
                        double y0 = yp + NeighborY(n) - DOCenterY;
                        double z0 = zp + NeighborZ(n) - DOCenterZ;
                        // mag0 is the magnitude of (x0,y0,z0)
                        double mag0 = pow(pow(x0,2.0) + pow(y0,2.0) + pow(z0,2.0),0.5);
                        
                        // Calculate unit vectors for the octahedron that intersect the new cell center
                        double Diag1X, Diag1Y, Diag1Z, Diag2X, Diag2Y, Diag2Z, Diag3X, Diag3Y, Diag3Z;
                        double Angle1 = (GrainUnitVector(9*MyOrientation)*x0 + GrainUnitVector(9*MyOrientation + 1)*y0 + GrainUnitVector(9*MyOrientation + 2)*z0)/mag0;
                        if (Angle1 < 0) {
                            Diag1X = GrainUnitVector(9*MyOrientation);
                            Diag1Y = GrainUnitVector(9*MyOrientation + 1);
                            Diag1Z = GrainUnitVector(9*MyOrientation + 2);
                        }
                        else {
                            Diag1X = -GrainUnitVector(9*MyOrientation);
                            Diag1Y = -GrainUnitVector(9*MyOrientation + 1);
                            Diag1Z = -GrainUnitVector(9*MyOrientation + 2);
                        }

                        double Angle2 = (GrainUnitVector(9*MyOrientation + 3)*x0 + GrainUnitVector(9*MyOrientation + 4)*y0 + GrainUnitVector(9*MyOrientation + 5)*z0)/mag0;
                        if (Angle2 < 0) {
                            Diag2X = GrainUnitVector(9*MyOrientation + 3);
                            Diag2Y = GrainUnitVector(9*MyOrientation + 4);
                            Diag2Z = GrainUnitVector(9*MyOrientation + 5);
                        }
                        else {
                            Diag2X = -GrainUnitVector(9*MyOrientation + 3);
                            Diag2Y = -GrainUnitVector(9*MyOrientation + 4);
                            Diag2Z = -GrainUnitVector(9*MyOrientation + 5);
                        }

                        double Angle3 = (GrainUnitVector(9*MyOrientation + 6)*x0 + GrainUnitVector(9*MyOrientation + 7)*y0 + GrainUnitVector(9*MyOrientation + 8)*z0)/mag0;
                        if (Angle3 < 0) {
                            Diag3X = GrainUnitVector(9*MyOrientation + 6);
                            Diag3Y = GrainUnitVector(9*MyOrientation + 7);
                            Diag3Z = GrainUnitVector(9*MyOrientation + 8);
                        }
                        else {
                            Diag3X = -GrainUnitVector(9*MyOrientation + 6);
                            Diag3Y = -GrainUnitVector(9*MyOrientation + 7);
                            Diag3Z = -GrainUnitVector(9*MyOrientation + 8);
                        }
                        
                        double U1[3], U2[3], UU[3], Norm[3];
                        U1[0] = Diag2X - Diag1X;
                        U1[1] = Diag2Y - Diag1Y;
                        U1[2] = Diag2Z - Diag1Z;
                        U2[0] = Diag3X - Diag1X;
                        U2[1] = Diag3Y - Diag1Y;
                        U2[2] = Diag3Z - Diag1Z;
                        UU[0] = U1[1]*U2[2] - U1[2]*U2[1];
                        UU[1] = U1[2]*U2[0] - U1[0]*U2[2];
                        UU[2] = U1[0]*U2[1] - U1[1]*U2[0];
                        double NDem = sqrt(UU[0]*UU[0] + UU[1]*UU[1] + UU[2]*UU[2]);
                        Norm[0] = UU[0]/NDem;
                        Norm[1] = UU[1]/NDem;
                        Norm[2] = UU[2]/NDem;
                        // normal to capturing plane
                        double normx = Norm[0];
                        double normy = Norm[1];
                        double normz = Norm[2];
                        double ParaT = (normx*x0+normy*y0+normz*z0)/(normx*Diag1X+normy*Diag1Y+normz*Diag1Z);
                        float CDLVal = pow(pow(ParaT*Diag1X,2.0) + pow(ParaT*Diag1Y,2.0) + pow(ParaT*Diag1Z,2.0),0.5);
                        CritDiagonalLength((long int)(26)*CellLocation+(long int)(n)) = CDLVal;
                    }
                }
            });
        }
    }
    // Wait on send requests
    MPI_Waitall(8, SendRequests.data(), MPI_STATUSES_IGNORE );
}

//*****************************************************************************/
// 1D domain decomposition: update ghost nodes with new cell data from Nucleation and CellCapture routines
void GhostNodes1D_GPU(int cycle, int id, int MyLeft, int MyRight, int MyXSlices, int MyYSlices, int MyXOffset, int MyYOffset, ViewI NeighborX, ViewI NeighborY, ViewI NeighborZ, ViewI CellType, ViewF DOCenter, ViewI GrainID, ViewF GrainUnitVector, ViewI GrainOrientation, ViewF DiagonalLength, ViewF CritDiagonalLength, int NGrainOrientations, Buffer2D BufferA, Buffer2D BufferB, Buffer2D BufferAR, Buffer2D BufferBR, int BufSizeX, int, int BufSizeZ, ViewI Locks, int ZBound_Low) {
    
    std::vector<MPI_Request> SendRequests(2, MPI_REQUEST_NULL);
    std::vector<MPI_Request> RecvRequests(2, MPI_REQUEST_NULL);
    
    // Send data to each other rank (MPI_Isend)
    MPI_Isend(BufferA.data(),5*BufSizeX*BufSizeZ,MPI_FLOAT,MyLeft,0,MPI_COMM_WORLD,&SendRequests[0]);
    MPI_Isend(BufferB.data(),5*BufSizeX*BufSizeZ,MPI_FLOAT,MyRight,0,MPI_COMM_WORLD,&SendRequests[1]);
    
    // Receive buffers for all neighbors (MPI_Irecv)
    MPI_Irecv(BufferAR.data(),5*BufSizeX*BufSizeZ,MPI_FLOAT,MyLeft,0,MPI_COMM_WORLD,&RecvRequests[0]);
    MPI_Irecv(BufferBR.data(),5*BufSizeX*BufSizeZ,MPI_FLOAT,MyRight,0,MPI_COMM_WORLD,&RecvRequests[1]);
    
    // unpack in any order
    bool unpack_complete = false;
    while (!unpack_complete) {
        // Get the next buffer to unpack from rank "unpack_index"
        int unpack_index = MPI_UNDEFINED;
        MPI_Waitany(2, RecvRequests.data(), &unpack_index, MPI_STATUS_IGNORE);
        // If there are no more buffers to unpack, leave the while loop
        if (MPI_UNDEFINED == unpack_index) {
            unpack_complete = true;
        }
        // Otherwise unpack the next buffer.
        else {
            int RecvBufSize = BufSizeX*BufSizeZ;
            Kokkos::parallel_for("BufferUnpack",RecvBufSize, KOKKOS_LAMBDA (const int& BufPosition) {
                int RankX, RankY, RankZ, NewGrainID;
                long int CellLocation;
                float DOCenterX, DOCenterY, DOCenterZ, NewDiagonalLength;
                bool Place = false;
                RankZ = BufPosition/BufSizeX;
                RankX = BufPosition % BufSizeX;
                // Which rank was the data received from?
                if (unpack_index == 0) {
                    // Data receieved from MyLeft
                    RankY = 0;
                    CellLocation = RankZ*MyXSlices*MyYSlices + MyYSlices*RankX + RankY;
                    if ((BufferAR(BufPosition,4) > 0)&&(DiagonalLength(CellLocation) == 0)) {
                        Place = true;
                        NewGrainID = (int)(BufferAR(BufPosition,0));
                        DOCenterX = BufferAR(BufPosition,1);
                        DOCenterY = BufferAR(BufPosition,2);
                        DOCenterZ = BufferAR(BufPosition,3);
                        NewDiagonalLength = BufferAR(BufPosition,4);
                    }
                }
                else if (unpack_index == 1) {
                    // Data received from MyRight
                    RankY = MyYSlices-1;
                    CellLocation = RankZ*MyXSlices*MyYSlices + MyYSlices*RankX + RankY;
                    if ((BufferBR(BufPosition,4) > 0)&&(DiagonalLength(CellLocation) == 0)) {
                        Place = true;
                        NewGrainID = (int)(BufferBR(BufPosition,0));
                        DOCenterX = BufferBR(BufPosition,1);
                        DOCenterY = BufferBR(BufPosition,2);
                        DOCenterZ = BufferBR(BufPosition,3);
                        NewDiagonalLength = BufferBR(BufPosition,4);
                    }
                }
                if (Place) {
                    int GlobalZ = RankZ + ZBound_Low;
                    int GlobalCellLocation = GlobalZ*MyXSlices*MyYSlices + RankX*MyYSlices + RankY;
                    
                    // Update this ghost node cell's information with data from other rank
                    GrainID(GlobalCellLocation) = NewGrainID;
                    Locks(CellLocation) = 0;
                    DOCenter((long int)(3)*CellLocation) = DOCenterX;
                    DOCenter((long int)(3)*CellLocation+(long int)(1)) = DOCenterY;
                    DOCenter((long int)(3)*CellLocation+(long int)(2)) = DOCenterZ;
                    int MyOrientation = GrainOrientation(((abs(GrainID(GlobalCellLocation)) - 1) % NGrainOrientations));
                    DiagonalLength(CellLocation) = NewDiagonalLength;
                    // Global coordinates of cell center
                    double xp = RankX + MyXOffset + 0.5;
                    double yp = RankY + MyYOffset + 0.5;
                    double zp = GlobalZ + 0.5;
                    // Calculate critical values at which this active cell leads to the activation of a neighboring liquid cell
                    for (int n=0; n<26; n++)  {
                        
                        int MyNeighborX = RankX + NeighborX(n);
                        int MyNeighborY = RankY + NeighborY(n);
                        int MyNeighborZ = RankZ + NeighborZ(n);
                        long int NeighborPosition = MyNeighborZ*MyXSlices*MyYSlices + MyNeighborX*MyYSlices + MyNeighborY;
                        if (NeighborPosition == CellLocation) {
                            // Do not calculate critical diagonal length req'd for the newly captured cell to capture the original
                            CritDiagonalLength((long int)(26)*NeighborPosition+(long int)(n)) = 10000000.0;
                        }
                        
                        // (x0,y0,z0) is a vector pointing from this decentered octahedron center to the global coordinates of the center of a neighbor cell
                        double x0 = xp + NeighborX(n) - DOCenterX;
                        double y0 = yp + NeighborY(n) - DOCenterY;
                        double z0 = zp + NeighborZ(n) - DOCenterZ;
                        // mag0 is the magnitude of (x0,y0,z0)
                        double mag0 = pow(pow(x0,2.0) + pow(y0,2.0) + pow(z0,2.0),0.5);
                        
                        // Calculate unit vectors for the octahedron that intersect the new cell center
                        double Diag1X, Diag1Y, Diag1Z, Diag2X, Diag2Y, Diag2Z, Diag3X, Diag3Y, Diag3Z;
                        double Angle1 = (GrainUnitVector(9*MyOrientation)*x0 + GrainUnitVector(9*MyOrientation + 1)*y0 + GrainUnitVector(9*MyOrientation + 2)*z0)/mag0;
                        if (Angle1 < 0) {
                            Diag1X = GrainUnitVector(9*MyOrientation);
                            Diag1Y = GrainUnitVector(9*MyOrientation + 1);
                            Diag1Z = GrainUnitVector(9*MyOrientation + 2);
                        }
                        else {
                            Diag1X = -GrainUnitVector(9*MyOrientation);
                            Diag1Y = -GrainUnitVector(9*MyOrientation + 1);
                            Diag1Z = -GrainUnitVector(9*MyOrientation + 2);
                        }

                        double Angle2 = (GrainUnitVector(9*MyOrientation + 3)*x0 + GrainUnitVector(9*MyOrientation + 4)*y0 + GrainUnitVector(9*MyOrientation + 5)*z0)/mag0;
                        if (Angle2 < 0) {
                            Diag2X = GrainUnitVector(9*MyOrientation + 3);
                            Diag2Y = GrainUnitVector(9*MyOrientation + 4);
                            Diag2Z = GrainUnitVector(9*MyOrientation + 5);
                        }
                        else {
                            Diag2X = -GrainUnitVector(9*MyOrientation + 3);
                            Diag2Y = -GrainUnitVector(9*MyOrientation + 4);
                            Diag2Z = -GrainUnitVector(9*MyOrientation + 5);
                        }

                        double Angle3 = (GrainUnitVector(9*MyOrientation + 6)*x0 + GrainUnitVector(9*MyOrientation + 7)*y0 + GrainUnitVector(9*MyOrientation + 8)*z0)/mag0;
                        if (Angle3 < 0) {
                            Diag3X = GrainUnitVector(9*MyOrientation + 6);
                            Diag3Y = GrainUnitVector(9*MyOrientation + 7);
                            Diag3Z = GrainUnitVector(9*MyOrientation + 8);
                        }
                        else {
                            Diag3X = -GrainUnitVector(9*MyOrientation + 6);
                            Diag3Y = -GrainUnitVector(9*MyOrientation + 7);
                            Diag3Z = -GrainUnitVector(9*MyOrientation + 8);
                        }
                        double U1[3], U2[3], UU[3], Norm[3];
                        U1[0] = Diag2X - Diag1X;
                        U1[1] = Diag2Y - Diag1Y;
                        U1[2] = Diag2Z - Diag1Z;
                        U2[0] = Diag3X - Diag1X;
                        U2[1] = Diag3Y - Diag1Y;
                        U2[2] = Diag3Z - Diag1Z;
                        UU[0] = U1[1]*U2[2] - U1[2]*U2[1];
                        UU[1] = U1[2]*U2[0] - U1[0]*U2[2];
                        UU[2] = U1[0]*U2[1] - U1[1]*U2[0];
                        double NDem = sqrt(UU[0]*UU[0] + UU[1]*UU[1] + UU[2]*UU[2]);
                        Norm[0] = UU[0]/NDem;
                        Norm[1] = UU[1]/NDem;
                        Norm[2] = UU[2]/NDem;
                        // normal to capturing plane
                        double normx = Norm[0];
                        double normy = Norm[1];
                        double normz = Norm[2];
                        double ParaT = (normx*x0+normy*y0+normz*z0)/(normx*Diag1X+normy*Diag1Y+normz*Diag1Z);
                        float CDLVal = pow(pow(ParaT*Diag1X,2.0) + pow(ParaT*Diag1Y,2.0) + pow(ParaT*Diag1Z,2.0),0.5);
                        CritDiagonalLength((long int)(26)*CellLocation+(long int)(n)) = CDLVal;
                    }
                    CellType(GlobalCellLocation) = Active;
                }
            });
        }
    }
    
    // Wait on send requests
    MPI_Waitall(2, SendRequests.data(), MPI_STATUSES_IGNORE );
}<|MERGE_RESOLUTION|>--- conflicted
+++ resolved
@@ -36,7 +36,6 @@
         int GhostGID = GrainID(D3D1ConvPositionGlobal);
         int GhostCT = CellType(D3D1ConvPositionGlobal);
         // Collect data for the ghost nodes:
-<<<<<<< HEAD
         if (RankY == 1) {
             BufferA(RankX,RankZ,0) = GhostGID;
             BufferA(RankX,RankZ,1) = GhostCT;
@@ -69,23 +68,6 @@
             else if ((RankY == MyYSlices-2)&&(RankX == 1)) {
                 BufferH(RankZ,0) = GhostGID;
                 BufferH(RankZ,1) = GhostCT;
-=======
-        if (DecompositionStrategy == 1) {
-            int GNPosition = RankZ*BufSizeX + RankX;
-            if (RankY == 1) {
-                BufferA(GNPosition,0) = GhostGID;
-                BufferA(GNPosition,1) = GhostDOCX;
-                BufferA(GNPosition,2) = GhostDOCY;
-                BufferA(GNPosition,3) = GhostDOCZ;
-                BufferA(GNPosition,4) = GhostDL;
-            }
-            else if (RankY == MyYSlices-2) {
-                BufferB(GNPosition,0) = GhostGID;
-                BufferB(GNPosition,1) = GhostDOCX;
-                BufferB(GNPosition,2) = GhostDOCY;
-                BufferB(GNPosition,3) = GhostDOCZ;
-                BufferB(GNPosition,4) = GhostDL;
->>>>>>> d755a2ef
             }
         }
     });
@@ -348,27 +330,7 @@
                 float CDLVal = pow(pow(ParaT*Diag1X,2.0) + pow(ParaT*Diag1Y,2.0) + pow(ParaT*Diag1Z,2.0),0.5);
                 CritDiagonalLength((long int)(26)*CellLocation+(long int)(n)) = CDLVal;
             }
-<<<<<<< HEAD
-        }
-=======
-            else if ((RankX == 1)&&(RankY > 1)&&(RankY < MyYSlices-2)) {
-                int GNPosition = RankZ*BufSizeY + RankY-1;
-                BufferD(GNPosition,0) = GhostGID;
-                BufferD(GNPosition,1) = GhostDOCX;
-                BufferD(GNPosition,2) = GhostDOCY;
-                BufferD(GNPosition,3) = GhostDOCZ;
-                BufferD(GNPosition,4) = GhostDL;
-            }
-            else if ((RankX == MyXSlices-2)&&(RankY > 1)&&(RankY < MyYSlices-2)) {
-                int GNPosition = RankZ*BufSizeY + RankY-1;
-                BufferC(GNPosition,0) = GhostGID;
-                BufferC(GNPosition,1) = GhostDOCX;
-                BufferC(GNPosition,2) = GhostDOCY;
-                BufferC(GNPosition,3) = GhostDOCZ;
-                BufferC(GNPosition,4) = GhostDL;
-            }
-        } // End if statement for ghost node marking
->>>>>>> d755a2ef
+        }
     });
 
 }
