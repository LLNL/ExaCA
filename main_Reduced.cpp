#include "header.h"
using namespace std;

void RunProgram_Reduced(int id, int np, int ierr, string InputFile) {
    
    double NuclTime, StartNuclTime, CaptureTime, StartCaptureTime, GhostTime, StartGhostTime = 0.0;
    double StartTime = MPI_Wtime();
    
    int nx, ny, nz, DecompositionStrategy, NumberOfLayers, LayerHeight, TempFilesInSeries, NumberOfTruchasRanks;
    bool FilesToPrint[4];
    double HT_deltax, deltax, deltat, FractSurfaceSitesActive, G, R, AConst, BConst, CConst, DConst, FreezingRange, NMax, dTN, dTsigma;
    string SubstrateFileName, tempfile, SimulationType, OutputFile, GrainOrientationFile, TemperatureDataSource, BurstBuffer, ExtraWalls, PathToOutput;
    
    // Read input data
    InputReadFromFile(id, InputFile, SimulationType, DecompositionStrategy, AConst, BConst, CConst, DConst, FreezingRange, deltax, NMax, dTN, dTsigma, OutputFile, GrainOrientationFile, tempfile, TempFilesInSeries, BurstBuffer, ExtraWalls, HT_deltax, TemperatureDataSource, deltat, NumberOfLayers, LayerHeight, SubstrateFileName, G, R, nx, ny, nz, FractSurfaceSitesActive,PathToOutput,NumberOfTruchasRanks,FilesToPrint);
    
    // Grid decomposition
    int ProcessorsInXDirection, ProcessorsInYDirection;
    // Variables characterizing local processor grids relative to global domain
    int MyXSlices, MyXOffset, MyYSlices, MyYOffset, MyLeft, MyRight, MyIn, MyOut, MyLeftIn, MyLeftOut, MyRightIn, MyRightOut;
    // Neighbor lists for cells
    int NeighborX[26], NeighborY[26], NeighborZ[26], ItList[9][26];
    float XMin, YMin, ZMin, XMax, YMax, ZMax; // OpenFOAM simulation bounds (if using OpenFOAM data)
    float* ZMinLayer = new float[NumberOfLayers];
    float* ZMaxLayer = new float[NumberOfLayers];
    int* FinishTimeStep = new int[NumberOfLayers];
    
    // Temporary data structure for storing temperature data from file(s)
    // Initial estimate for size
    vector <float> RawData(1000000);
    // Contains "NumberOfLayers" values corresponding to the location within "RawData" of the first data element in each layer
    int* FirstValue = new int[NumberOfLayers];

    // Initialization of the grid and decomposition, along with deltax and deltat
    // Read in temperature data
    ParallelMeshInit(DecompositionStrategy, NeighborX, NeighborY, NeighborZ, ItList, SimulationType, ierr, id, np, MyXSlices, MyYSlices, MyXOffset, MyYOffset, MyLeft, MyRight, MyIn, MyOut, MyLeftIn, MyLeftOut, MyRightIn, MyRightOut, deltax, HT_deltax, deltat, nx, ny, nz, ProcessorsInXDirection, ProcessorsInYDirection, tempfile, XMin, XMax, YMin, YMax, ZMin, ZMax, TemperatureDataSource, LayerHeight, NumberOfLayers, TempFilesInSeries, ZMinLayer, ZMaxLayer, FirstValue, RawData, BurstBuffer,NumberOfTruchasRanks);
    
    long int LocalDomainSize = MyXSlices*MyYSlices*nz; // Number of cells on this MPI rank

    MPI_Barrier(MPI_COMM_WORLD);
    if (id == 0) cout << "Mesh initialized" << endl;
    
    // Temperature fields characterized by these variables:
     ViewI CritTimeStep_G("CritTimeStep_G", LocalDomainSize);
     ViewI LayerID_G("LayerID_G", LocalDomainSize);
     ViewF UndercoolingChange_G("UndercoolingChange_G",LocalDomainSize);
     ViewF UndercoolingCurrent_G("UndercoolingCurrent_G",LocalDomainSize);
     ViewI::HostMirror CritTimeStep_H = Kokkos::create_mirror_view( CritTimeStep_G );
     ViewI::HostMirror LayerID_H = Kokkos::create_mirror_view( LayerID_G );
     ViewF::HostMirror UndercoolingChange_H = Kokkos::create_mirror_view( UndercoolingChange_G );
     ViewF::HostMirror UndercoolingCurrent_H = Kokkos::create_mirror_view( UndercoolingCurrent_G );
     bool* Melted = new bool[LocalDomainSize];

    // By default, the active domain bounds are the same as the global domain bounds
    // For multilayer problems, this is not the case and ZBound_High and nzActive will be adjusted in TempInit to account for only the first layer of solidification
    int ZBound_Low;
    int ZBound_High;
    int nzActive;
    
    // Initialize the temperature fields
    TempInit(-1, TempFilesInSeries, G, R, DecompositionStrategy,NeighborX, NeighborY, NeighborZ, ItList, SimulationType, ierr, id, np, MyXSlices, MyYSlices, MyXOffset, MyYOffset, MyLeft, MyRight, MyIn, MyOut, MyLeftIn, MyLeftOut, MyRightIn, MyRightOut, deltax, HT_deltax, deltat, nx, ny, nz, ProcessorsInXDirection, ProcessorsInYDirection,  CritTimeStep_H, UndercoolingChange_H, UndercoolingCurrent_H, tempfile, XMin, XMax, YMin, YMax, ZMin, ZMax, Melted, TemperatureDataSource, ZMinLayer, ZMaxLayer, LayerHeight, NumberOfLayers, nzActive, ZBound_Low, ZBound_High, FinishTimeStep, FreezingRange, LayerID_H, FirstValue, RawData, BurstBuffer);
    // Delete temporary data structure for temperature data read
    RawData.clear();
    MPI_Barrier(MPI_COMM_WORLD);
    if (id == 0) cout << "Done with temperature field initialization, active domain size is " << nzActive << " out of " << nz << " cells in the Z direction" << endl;

    int LocalActiveDomainSize = MyXSlices*MyYSlices*nzActive; // Number of active cells on this MPI rank
    
<<<<<<< HEAD
    //PrintTempValues(id,np,nx,ny,nz, MyXSlices, MyYSlices, ProcessorsInXDirection, ProcessorsInYDirection, CritTimeStep_H, UndercoolingChange_H, DecompositionStrategy);    
=======
    // PrintTempValues(id,np,nx,ny,nz, MyXSlices, MyYSlices, ProcessorsInXDirection, ProcessorsInYDirection, CritTimeStep_H, UndercoolingChange_H, DecompositionStrategy,PathToOutput);
    
>>>>>>> 7a330db7
    
    int NGrainOrientations = 10000; // Number of grain orientations considered in the simulation
    
    
    float* GrainUnitVector = new float[9*NGrainOrientations];
    int* GrainOrientation = new int[NGrainOrientations];
    
    // Initialize grain orientations
    OrientationInit(id, NGrainOrientations, GrainOrientation, GrainUnitVector, GrainOrientationFile);
    MPI_Barrier(MPI_COMM_WORLD);
    if (id == 0) cout << "Done with orientation initialization " << endl;
    
    // CA cell variables
    ViewI GrainID_G("GrainID_G",LocalDomainSize);
    ViewI CellType_G("CellType_G",LocalDomainSize);
    ViewI::HostMirror GrainID_H = Kokkos::create_mirror_view( GrainID_G );
    ViewI::HostMirror CellType_H = Kokkos::create_mirror_view( CellType_G );

    // Variables characterizing the active cell region within each rank's grid
    ViewF DiagonalLength_G("DiagonalLength_G",LocalActiveDomainSize);
    ViewF CritDiagonalLength_G("CritDiagonalLength_G",26*LocalActiveDomainSize);
    ViewF DOCenter_G("DOCenter_G",3*LocalActiveDomainSize);
    ViewF::HostMirror DiagonalLength_H = Kokkos::create_mirror_view( DiagonalLength_G );
    ViewF::HostMirror CritDiagonalLength_H = Kokkos::create_mirror_view( CritDiagonalLength_G );
    ViewF::HostMirror DOCenter_H = Kokkos::create_mirror_view( DOCenter_G );

    // Initialize the grain structure
    int PossibleNuclei_ThisRank, NextLayer_FirstNucleatedGrainID;
    
    GrainInit(-1, LayerHeight, SimulationType, SubstrateFileName, FractSurfaceSitesActive, NGrainOrientations, DecompositionStrategy, ProcessorsInXDirection, ProcessorsInYDirection, nx, ny, nz, MyXSlices, MyYSlices, MyXOffset, MyYOffset, id, np, MyLeft, MyRight, MyIn, MyOut, MyLeftIn, MyRightIn, MyLeftOut, MyRightOut, ItList, NeighborX, NeighborY, NeighborZ, GrainOrientation, GrainUnitVector, DiagonalLength_H, CellType_H, GrainID_H, CritDiagonalLength_H, DOCenter_H, CritTimeStep_H, UndercoolingChange_H, Melted, deltax, NMax, NextLayer_FirstNucleatedGrainID, PossibleNuclei_ThisRank, ZBound_High, NumberOfLayers, TempFilesInSeries, HT_deltax, deltat, XMin, XMax, YMin, YMax, ZMin, ZMax,tempfile,TemperatureDataSource, ZBound_Low, ExtraWalls);
    
    MPI_Barrier(MPI_COMM_WORLD);
    if (id == 0) cout << "Grain struct initialized" << endl;

    ViewI NucleationTimes_G("NucleationTimes_G",PossibleNuclei_ThisRank);
    ViewI NucleiLocation_G("NucleiLocation_G",PossibleNuclei_ThisRank);
    ViewI::HostMirror NucleationTimes_H = Kokkos::create_mirror_view( NucleationTimes_G );
    ViewI::HostMirror NucleiLocation_H = Kokkos::create_mirror_view( NucleiLocation_G );
    
    // Update nuclei on ghost nodes, fill in nucleation data structures, and assign nucleation undercooling values to potential nucleation events
    NucleiInit(DecompositionStrategy, MyXSlices, MyYSlices, nz, id, dTN, dTsigma, MyLeft, MyRight, MyIn, MyOut, MyLeftIn, MyRightIn, MyLeftOut, MyRightOut, PossibleNuclei_ThisRank, NucleiLocation_H, NucleationTimes_H, GrainOrientation, CellType_H, GrainID_H, CritTimeStep_H, UndercoolingChange_H);

    MPI_Barrier(MPI_COMM_WORLD);
    if (id == 0) cout << "Done with nuclei initialization " << endl;
    
    // Normalize solidification parameters
    AConst = AConst*deltat/deltax;
    BConst = BConst*deltat/deltax;
    CConst = CConst*deltat/deltax;
    int cycle;
    
    // Buffers for ghost node data (fixed size)
    int BufSizeX, BufSizeY, BufSizeZ;
    if (DecompositionStrategy == 1) {
        BufSizeX = MyXSlices;
        BufSizeY = 0;
        BufSizeZ = nzActive;
    }
    else {
        BufSizeX = MyXSlices-2;
        BufSizeY = MyYSlices-2;
        BufSizeZ = nzActive;
    }
    Buffer2D BufferA("BufferA",BufSizeX*BufSizeZ,5);
    Buffer2D BufferB("BufferB",BufSizeX*BufSizeZ,5);
    Buffer2D BufferC("BufferC",BufSizeY*BufSizeZ,5);
    Buffer2D BufferD("BufferD",BufSizeY*BufSizeZ,5);
    Buffer2D BufferE("BufferE",BufSizeZ,5);
    Buffer2D BufferF("BufferF",BufSizeZ,5);
    Buffer2D BufferG("BufferG",BufSizeZ,5);
    Buffer2D BufferH("BufferH",BufSizeZ,5);
    Buffer2D BufferAR("BufferAR",BufSizeX*BufSizeZ,5);
    Buffer2D BufferBR("BufferBR",BufSizeX*BufSizeZ,5);
    Buffer2D BufferCR("BufferCR",BufSizeY*BufSizeZ,5);
    Buffer2D BufferDR("BufferDR",BufSizeY*BufSizeZ,5);
    Buffer2D BufferER("BufferER",BufSizeZ,5);
    Buffer2D BufferFR("BufferFR",BufSizeZ,5);
    Buffer2D BufferGR("BufferGR",BufSizeZ,5);
    Buffer2D BufferHR("BufferHR",BufSizeZ,5);
    
    // Copy view data to GPU
    Kokkos::deep_copy( GrainID_G, GrainID_H );
    Kokkos::deep_copy( CellType_G, CellType_H );
    Kokkos::deep_copy( DiagonalLength_G, DiagonalLength_H );
    Kokkos::deep_copy( CritDiagonalLength_G, CritDiagonalLength_H );
    Kokkos::deep_copy( DOCenter_G, DOCenter_H );
    Kokkos::deep_copy( CritTimeStep_G, CritTimeStep_H );
    Kokkos::deep_copy( LayerID_G, LayerID_H );
    Kokkos::deep_copy( UndercoolingChange_G, UndercoolingChange_H );
    Kokkos::deep_copy( UndercoolingCurrent_G, UndercoolingCurrent_H );
    Kokkos::deep_copy( NucleiLocation_G, NucleiLocation_H );
    Kokkos::deep_copy( NucleationTimes_G, NucleationTimes_H );

    
    // Locks for cell capture
    // 0 = cannot be captured, 1 = can be capured
    ViewI Locks("Locks",LocalActiveDomainSize);
    Kokkos::parallel_for("LockInit",LocalActiveDomainSize, KOKKOS_LAMBDA (const int& D3D1ConvPosition) {
        int RankZ = floor(D3D1ConvPosition/(MyXSlices*MyYSlices));
        int Rem = D3D1ConvPosition % (MyXSlices*MyYSlices);
        int RankX = floor(Rem/MyYSlices);
        int RankY = Rem % MyYSlices;
        int GlobalZ = ZBound_Low + RankZ;
        int GlobalD3D1ConvPosition = GlobalZ*MyXSlices*MyYSlices + RankX*MyYSlices + RankY;
        if ((CellType_G(GlobalD3D1ConvPosition) == Delayed)||(CellType_G(GlobalD3D1ConvPosition) == LiqSol)||(CellType_G(GlobalD3D1ConvPosition) == Liquid)) Locks(D3D1ConvPosition) = 1;
        else Locks(D3D1ConvPosition) = 0;
    });
    
    if (np > 1) {
        // Ghost nodes for initial microstructure state
        GhostNodesInit_GPU(DecompositionStrategy, MyXSlices, MyYSlices, GrainID_G, CellType_G, DOCenter_G, DiagonalLength_G, BufferA, BufferB, BufferC, BufferD, BufferE, BufferF, BufferG, BufferH, BufSizeX, BufSizeY, LocalActiveDomainSize, ZBound_Low);
        if (DecompositionStrategy == 1) GhostNodes1D_GPU(0, id, MyLeft, MyRight, MyXSlices, MyYSlices, MyXOffset, MyYOffset, nz, NeighborX, NeighborY, NeighborZ, CellType_G, DOCenter_G,GrainID_G, GrainUnitVector, GrainOrientation, DiagonalLength_G, CritDiagonalLength_G, NGrainOrientations, BufferA, BufferB, BufferAR, BufferBR, BufSizeX,  BufSizeY, BufSizeZ, Locks, ZBound_Low);
        else GhostNodes2D_GPU(0, id, MyLeft, MyRight, MyIn, MyOut, MyLeftIn, MyRightIn, MyLeftOut, MyRightOut, MyXSlices, MyYSlices, MyXOffset, MyYOffset, nz, NeighborX, NeighborY, NeighborZ, CellType_G, DOCenter_G, GrainID_G, GrainUnitVector, GrainOrientation, DiagonalLength_G, CritDiagonalLength_G, NGrainOrientations, BufferA, BufferB, BufferC, BufferD, BufferE, BufferF, BufferG, BufferH, BufferAR, BufferBR, BufferCR, BufferDR, BufferER, BufferFR, BufferGR, BufferHR, BufSizeX, BufSizeY, BufSizeZ, Locks, ZBound_Low);
    }

    double InitTime = MPI_Wtime() - StartTime;
    if (id == 0) cout << "Data initialized: Time spent: " << InitTime << " s" << endl;

    cycle = 0;
    
    for (int layernumber=0; layernumber<NumberOfLayers; layernumber++) {
        
        int nn = 0; // Counter for the number of nucleation events
        int XSwitch = 0;
        double LayerTime1 = MPI_Wtime();
        
        // Loop continues until all liquid cells claimed by solid grains
        do {
            cycle++;
            // Update cells on GPU - undercooling and diagonal length updates, nucleation
            StartNuclTime = MPI_Wtime();
            Nucleation(id, MyXSlices, MyYSlices, MyXOffset, MyYOffset, nz, cycle, nn, CritTimeStep_G, CellType_G, UndercoolingCurrent_G, UndercoolingChange_G, NucleiLocation_G, NucleationTimes_G, GrainID_G, GrainOrientation, DOCenter_G, NeighborX,  NeighborY, NeighborZ, GrainUnitVector, CritDiagonalLength_G, DiagonalLength_G, NGrainOrientations, PossibleNuclei_ThisRank, Locks, ZBound_Low, layernumber, LayerID_G);
            NuclTime += MPI_Wtime() - StartNuclTime;

            // Update cells on GPU - new active cells, solidification of old active cells
            StartCaptureTime = MPI_Wtime();
            CellCapture(id, np, cycle, DecompositionStrategy, LocalActiveDomainSize, MyXSlices, MyYSlices, nz, AConst, BConst, CConst, DConst, MyXOffset, MyYOffset, ItList, NeighborX, NeighborY, NeighborZ, CritTimeStep_G, UndercoolingCurrent_G, UndercoolingChange_G,  GrainUnitVector, CritDiagonalLength_G, DiagonalLength_G, GrainOrientation, CellType_G, DOCenter_G, GrainID_G, NGrainOrientations, BufferA, BufferB, BufferC, BufferD, BufferE, BufferF, BufferG, BufferH, BufSizeX, BufSizeY, Locks, ZBound_Low, nzActive, layernumber, LayerID_G);
            CaptureTime += MPI_Wtime() - StartCaptureTime;

            if (np > 1) {
                // Update ghost nodes
                StartGhostTime = MPI_Wtime();
                if (DecompositionStrategy == 1) GhostNodes1D_GPU(cycle, id, MyLeft, MyRight, MyXSlices, MyYSlices, MyXOffset, MyYOffset, nz, NeighborX, NeighborY, NeighborZ, CellType_G, DOCenter_G,GrainID_G, GrainUnitVector, GrainOrientation, DiagonalLength_G, CritDiagonalLength_G, NGrainOrientations, BufferA, BufferB, BufferAR, BufferBR, BufSizeX,  BufSizeY, BufSizeZ, Locks, ZBound_Low);
                else GhostNodes2D_GPU(cycle, id, MyLeft, MyRight, MyIn, MyOut, MyLeftIn, MyRightIn, MyLeftOut, MyRightOut, MyXSlices, MyYSlices, MyXOffset, MyYOffset, nz, NeighborX, NeighborY, NeighborZ, CellType_G, DOCenter_G, GrainID_G, GrainUnitVector, GrainOrientation, DiagonalLength_G, CritDiagonalLength_G, NGrainOrientations, BufferA, BufferB, BufferC, BufferD, BufferE, BufferF, BufferG, BufferH, BufferAR, BufferBR, BufferCR, BufferDR, BufferER, BufferFR, BufferGR, BufferHR, BufSizeX, BufSizeY, BufSizeZ, Locks, ZBound_Low);
                GhostTime += MPI_Wtime() - StartGhostTime;
            }

            if (cycle % 1000 == 0) {
                IntermediateOutputAndCheck(id, cycle, MyXSlices, MyYSlices, LocalDomainSize, LocalActiveDomainSize, nn, XSwitch, CellType_G, CritTimeStep_G, SimulationType, FinishTimeStep, layernumber, NumberOfLayers, ZBound_Low, Locks, LayerID_G );
            }
            
        } while(XSwitch == 0);

        if (layernumber != NumberOfLayers-1) {
             // Determine new active cell domain size and offset from bottom of global domain
             int ZShift;
             DomainShiftAndResize(id, MyXSlices, MyYSlices, ZShift, ZBound_Low, ZBound_High, nzActive, LocalDomainSize, LocalActiveDomainSize, BufSizeZ, LayerHeight, CellType_G, layernumber, LayerID_G);

             // Resize active cell data structures
             Kokkos::resize(DiagonalLength_G,LocalActiveDomainSize);
             Kokkos::resize(DOCenter_G,3*LocalActiveDomainSize);
             Kokkos::resize(CritDiagonalLength_G,26*LocalActiveDomainSize);
             Kokkos::resize(Locks,LocalActiveDomainSize);
            
             Kokkos::resize(BufferA,BufSizeX*BufSizeZ,5);
             Kokkos::resize(BufferB,BufSizeX*BufSizeZ,5);
             Kokkos::resize(BufferC,BufSizeY*BufSizeZ,5);
             Kokkos::resize(BufferD,BufSizeY*BufSizeZ,5);
             Kokkos::resize(BufferE,BufSizeZ,5);
             Kokkos::resize(BufferF,BufSizeZ,5);
             Kokkos::resize(BufferG,BufSizeZ,5);
             Kokkos::resize(BufferH,BufSizeZ,5);
            
             Kokkos::resize(BufferAR,BufSizeX*BufSizeZ,5);
             Kokkos::resize(BufferBR,BufSizeX*BufSizeZ,5);
             Kokkos::resize(BufferCR,BufSizeY*BufSizeZ,5);
             Kokkos::resize(BufferDR,BufSizeY*BufSizeZ,5);
             Kokkos::resize(BufferER,BufSizeZ,5);
             Kokkos::resize(BufferFR,BufSizeZ,5);
             Kokkos::resize(BufferGR,BufSizeZ,5);
             Kokkos::resize(BufferHR,BufSizeZ,5);
            
             MPI_Barrier(MPI_COMM_WORLD);
             if (id == 0) cout << "Resize executed" << endl;
            
             // Update active cell data structures for simulation of next layer
             LayerSetup(SubstrateFileName, layernumber, LayerHeight, MyXSlices, MyYSlices, MyXOffset, MyYOffset, nz, LocalDomainSize, LocalActiveDomainSize, GrainOrientation, NGrainOrientations, GrainUnitVector, NeighborX, NeighborY, NeighborZ, id, np, DiagonalLength_G, CellType_G, GrainID_G, CritDiagonalLength_G, DOCenter_G, CritTimeStep_G, UndercoolingChange_G, UndercoolingCurrent_G, BufferA, BufferB, BufferC, BufferD, BufferE, BufferF, BufferG, BufferH, BufferAR, BufferBR, BufferCR, BufferDR, BufferER, BufferFR, BufferGR, BufferHR, BufSizeX, BufSizeY, BufSizeZ, TempFilesInSeries, ZBound_Low, ZBound_High, ZMin, deltax, nzActive, Locks);

            if (id == 0) cout << "New layer setup, GN dimensions are " << BufSizeX << " " << BufSizeY << " " << BufSizeZ << endl;
            // Update ghost nodes for grain locations and attributes
            GhostNodesInit_GPU(DecompositionStrategy, MyXSlices, MyYSlices, GrainID_G, CellType_G, DOCenter_G, DiagonalLength_G, BufferA, BufferB, BufferC, BufferD, BufferE, BufferF, BufferG, BufferH, BufSizeX, BufSizeY, LocalActiveDomainSize, ZBound_Low);
            MPI_Barrier(MPI_COMM_WORLD);
            if (id == 0) cout << "New layer ghost nodes initialized" << endl;
             if (np > 1) {
             // Update ghost nodes
                 if (DecompositionStrategy == 1) GhostNodes1D_GPU(cycle, id, MyLeft, MyRight, MyXSlices, MyYSlices, MyXOffset, MyYOffset, nz, NeighborX, NeighborY, NeighborZ, CellType_G, DOCenter_G,GrainID_G, GrainUnitVector, GrainOrientation, DiagonalLength_G, CritDiagonalLength_G, NGrainOrientations, BufferA, BufferB, BufferAR, BufferBR, BufSizeX,  BufSizeY, BufSizeZ, Locks, ZBound_Low);
                 else GhostNodes2D_GPU(cycle, id, MyLeft, MyRight, MyIn, MyOut, MyLeftIn, MyRightIn, MyLeftOut, MyRightOut, MyXSlices, MyYSlices, MyXOffset, MyYOffset, nz, NeighborX, NeighborY, NeighborZ, CellType_G, DOCenter_G, GrainID_G, GrainUnitVector, GrainOrientation, DiagonalLength_G, CritDiagonalLength_G, NGrainOrientations, BufferA, BufferB, BufferC, BufferD, BufferE, BufferF, BufferG, BufferH, BufferAR, BufferBR, BufferCR, BufferDR, BufferER, BufferFR, BufferGR, BufferHR, BufSizeX, BufSizeY, BufSizeZ, Locks, ZBound_Low);
             }
             XSwitch = 0;
             MPI_Barrier(MPI_COMM_WORLD);
             double LayerTime2 = MPI_Wtime();
             cycle = 0;
             if (id == 0) cout << "Time for layer number " << layernumber << " was " << LayerTime2-LayerTime1 << " s, starting layer " << layernumber+1 << endl;
         }
         else {
            MPI_Barrier(MPI_COMM_WORLD);
            double LayerTime2 = MPI_Wtime();
            if (id == 0) cout << "Time for final layer was " << LayerTime2-LayerTime1 << " s" << endl;
         }
    }

    double RunTime = MPI_Wtime() - InitTime;

    // Copy GPU results for GrainID back to CPU for printing to file(s)
    Kokkos::deep_copy( GrainID_H, GrainID_G );
    Kokkos::deep_copy( CellType_H, CellType_G );

    MPI_Barrier(MPI_COMM_WORLD);
    if (id == 0) cout << "Collecting data on rank 0 and printing to files" << endl;
    CollectGrainData(id,np,nx,ny,nz,MyXSlices,MyYSlices, MyXOffset, MyYOffset, ProcessorsInXDirection, ProcessorsInYDirection, GrainID_H,GrainOrientation,GrainUnitVector,OutputFile,DecompositionStrategy,NGrainOrientations,Melted,PathToOutput,FilesToPrint,deltax);
    
    double OutTime = MPI_Wtime() - RunTime - InitTime;
    double InitMaxTime, InitMinTime, OutMaxTime, OutMinTime = 0.0;
    double NuclMaxTime, NuclMinTime, CaptureMaxTime, CaptureMinTime, GhostMaxTime, GhostMinTime = 0.0;
    MPI_Allreduce( &InitTime, &InitMaxTime, 1, MPI_DOUBLE, MPI_MAX, MPI_COMM_WORLD );
    MPI_Allreduce( &InitTime, &InitMinTime, 1, MPI_DOUBLE, MPI_MIN, MPI_COMM_WORLD );
    MPI_Allreduce( &NuclTime, &NuclMaxTime, 1, MPI_DOUBLE, MPI_MAX, MPI_COMM_WORLD );
    MPI_Allreduce( &NuclTime, &NuclMinTime, 1, MPI_DOUBLE, MPI_MIN, MPI_COMM_WORLD );
    MPI_Allreduce( &CaptureTime, &CaptureMaxTime, 1, MPI_DOUBLE, MPI_MAX, MPI_COMM_WORLD );
    MPI_Allreduce( &CaptureTime, &CaptureMinTime, 1, MPI_DOUBLE, MPI_MIN, MPI_COMM_WORLD );
    MPI_Allreduce( &GhostTime, &GhostMaxTime, 1, MPI_DOUBLE, MPI_MAX, MPI_COMM_WORLD );
    MPI_Allreduce( &GhostTime, &GhostMinTime, 1, MPI_DOUBLE, MPI_MIN, MPI_COMM_WORLD );
    MPI_Allreduce( &OutTime, &OutMaxTime, 1, MPI_DOUBLE, MPI_MAX, MPI_COMM_WORLD );
    MPI_Allreduce( &OutTime, &OutMinTime, 1, MPI_DOUBLE, MPI_MIN, MPI_COMM_WORLD );

    if (id == 0) {
        cout << "===================================================================================" << endl;
        cout << "Having run with = " << np << " processors" << endl;
        cout << "Output written at cycle = " << cycle << endl;
        cout << "Total time = " << InitTime + RunTime + OutTime << endl;
        cout << "Time spent initializing data = " << InitTime << " s" << endl;
        cout << "Time spent performing CA calculations = " << RunTime << " s" << endl;
        cout << "Time spent collecting and printing output data = " << OutTime << " s\n" << endl;

        cout << "Max/min rank time initializing data  = " << InitMaxTime << " / " << InitMinTime <<" s" << endl;
        cout << "Max/min rank time in CA nucleation   = " << NuclMaxTime << " / " << NuclMinTime <<" s" << endl;
        cout << "Max/min rank time in CA cell capture = " << CaptureMaxTime << " / " << CaptureMinTime << " s" << endl;
        cout << "Max/min rank time in CA ghosting     = " << GhostMaxTime << " / " << GhostMinTime << " s" << endl;
        cout << "Max/min rank time exporting data     = " << OutMaxTime << " / " << OutMinTime << " s" << endl << endl;

        cout << "===================================================================================" << endl;
    }
}<|MERGE_RESOLUTION|>--- conflicted
+++ resolved
@@ -66,12 +66,7 @@
 
     int LocalActiveDomainSize = MyXSlices*MyYSlices*nzActive; // Number of active cells on this MPI rank
     
-<<<<<<< HEAD
-    //PrintTempValues(id,np,nx,ny,nz, MyXSlices, MyYSlices, ProcessorsInXDirection, ProcessorsInYDirection, CritTimeStep_H, UndercoolingChange_H, DecompositionStrategy);    
-=======
     // PrintTempValues(id,np,nx,ny,nz, MyXSlices, MyYSlices, ProcessorsInXDirection, ProcessorsInYDirection, CritTimeStep_H, UndercoolingChange_H, DecompositionStrategy,PathToOutput);
-    
->>>>>>> 7a330db7
     
     int NGrainOrientations = 10000; // Number of grain orientations considered in the simulation
     
